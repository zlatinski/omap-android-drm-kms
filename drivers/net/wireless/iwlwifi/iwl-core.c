/******************************************************************************
 *
 * GPL LICENSE SUMMARY
 *
 * Copyright(c) 2008 - 2011 Intel Corporation. All rights reserved.
 *
 * This program is free software; you can redistribute it and/or modify
 * it under the terms of version 2 of the GNU General Public License as
 * published by the Free Software Foundation.
 *
 * This program is distributed in the hope that it will be useful, but
 * WITHOUT ANY WARRANTY; without even the implied warranty of
 * MERCHANTABILITY or FITNESS FOR A PARTICULAR PURPOSE.  See the GNU
 * General Public License for more details.
 *
 * You should have received a copy of the GNU General Public License
 * along with this program; if not, write to the Free Software
 * Foundation, Inc., 51 Franklin Street, Fifth Floor, Boston, MA 02110,
 * USA
 *
 * The full GNU General Public License is included in this distribution
 * in the file called LICENSE.GPL.
 *
 * Contact Information:
 *  Intel Linux Wireless <ilw@linux.intel.com>
 * Intel Corporation, 5200 N.E. Elam Young Parkway, Hillsboro, OR 97124-6497
 *****************************************************************************/

#include <linux/kernel.h>
#include <linux/module.h>
#include <linux/etherdevice.h>
#include <linux/sched.h>
#include <linux/slab.h>
#include <net/mac80211.h>

#include "iwl-eeprom.h"
#include "iwl-dev.h" /* FIXME: remove */
#include "iwl-debug.h"
#include "iwl-core.h"
#include "iwl-io.h"
#include "iwl-power.h"
#include "iwl-sta.h"
#include "iwl-helpers.h"
#include "iwl-agn.h"


/*
 * set bt_coex_active to true, uCode will do kill/defer
 * every time the priority line is asserted (BT is sending signals on the
 * priority line in the PCIx).
 * set bt_coex_active to false, uCode will ignore the BT activity and
 * perform the normal operation
 *
 * User might experience transmit issue on some platform due to WiFi/BT
 * co-exist problem. The possible behaviors are:
 *   Able to scan and finding all the available AP
 *   Not able to associate with any AP
 * On those platforms, WiFi communication can be restored by set
 * "bt_coex_active" module parameter to "false"
 *
 * default: bt_coex_active = true (BT_COEX_ENABLE)
 */
bool bt_coex_active = true;
module_param(bt_coex_active, bool, S_IRUGO);
MODULE_PARM_DESC(bt_coex_active, "enable wifi/bluetooth co-exist");

u32 iwl_debug_level;

const u8 iwl_bcast_addr[ETH_ALEN] = { 0xFF, 0xFF, 0xFF, 0xFF, 0xFF, 0xFF };

#define MAX_BIT_RATE_40_MHZ 150 /* Mbps */
#define MAX_BIT_RATE_20_MHZ 72 /* Mbps */
static void iwlcore_init_ht_hw_capab(const struct iwl_priv *priv,
			      struct ieee80211_sta_ht_cap *ht_info,
			      enum ieee80211_band band)
{
	u16 max_bit_rate = 0;
	u8 rx_chains_num = priv->hw_params.rx_chains_num;
	u8 tx_chains_num = priv->hw_params.tx_chains_num;

	ht_info->cap = 0;
	memset(&ht_info->mcs, 0, sizeof(ht_info->mcs));

	ht_info->ht_supported = true;

	if (priv->cfg->ht_params &&
	    priv->cfg->ht_params->ht_greenfield_support)
		ht_info->cap |= IEEE80211_HT_CAP_GRN_FLD;
	ht_info->cap |= IEEE80211_HT_CAP_SGI_20;
	max_bit_rate = MAX_BIT_RATE_20_MHZ;
	if (priv->hw_params.ht40_channel & BIT(band)) {
		ht_info->cap |= IEEE80211_HT_CAP_SUP_WIDTH_20_40;
		ht_info->cap |= IEEE80211_HT_CAP_SGI_40;
		ht_info->mcs.rx_mask[4] = 0x01;
		max_bit_rate = MAX_BIT_RATE_40_MHZ;
	}

	if (iwlagn_mod_params.amsdu_size_8K)
		ht_info->cap |= IEEE80211_HT_CAP_MAX_AMSDU;

	ht_info->ampdu_factor = CFG_HT_RX_AMPDU_FACTOR_DEF;
	if (priv->cfg->bt_params && priv->cfg->bt_params->ampdu_factor)
		ht_info->ampdu_factor = priv->cfg->bt_params->ampdu_factor;
	ht_info->ampdu_density = CFG_HT_MPDU_DENSITY_DEF;
	if (priv->cfg->bt_params && priv->cfg->bt_params->ampdu_density)
		ht_info->ampdu_density = priv->cfg->bt_params->ampdu_density;

	ht_info->mcs.rx_mask[0] = 0xFF;
	if (rx_chains_num >= 2)
		ht_info->mcs.rx_mask[1] = 0xFF;
	if (rx_chains_num >= 3)
		ht_info->mcs.rx_mask[2] = 0xFF;

	/* Highest supported Rx data rate */
	max_bit_rate *= rx_chains_num;
	WARN_ON(max_bit_rate & ~IEEE80211_HT_MCS_RX_HIGHEST_MASK);
	ht_info->mcs.rx_highest = cpu_to_le16(max_bit_rate);

	/* Tx MCS capabilities */
	ht_info->mcs.tx_params = IEEE80211_HT_MCS_TX_DEFINED;
	if (tx_chains_num != rx_chains_num) {
		ht_info->mcs.tx_params |= IEEE80211_HT_MCS_TX_RX_DIFF;
		ht_info->mcs.tx_params |= ((tx_chains_num - 1) <<
				IEEE80211_HT_MCS_TX_MAX_STREAMS_SHIFT);
	}
}

/**
 * iwlcore_init_geos - Initialize mac80211's geo/channel info based from eeprom
 */
int iwlcore_init_geos(struct iwl_priv *priv)
{
	struct iwl_channel_info *ch;
	struct ieee80211_supported_band *sband;
	struct ieee80211_channel *channels;
	struct ieee80211_channel *geo_ch;
	struct ieee80211_rate *rates;
	int i = 0;
	s8 max_tx_power = IWLAGN_TX_POWER_TARGET_POWER_MIN;

	if (priv->bands[IEEE80211_BAND_2GHZ].n_bitrates ||
	    priv->bands[IEEE80211_BAND_5GHZ].n_bitrates) {
		IWL_DEBUG_INFO(priv, "Geography modes already initialized.\n");
		set_bit(STATUS_GEO_CONFIGURED, &priv->status);
		return 0;
	}

	channels = kzalloc(sizeof(struct ieee80211_channel) *
			   priv->channel_count, GFP_KERNEL);
	if (!channels)
		return -ENOMEM;

	rates = kzalloc((sizeof(struct ieee80211_rate) * IWL_RATE_COUNT_LEGACY),
			GFP_KERNEL);
	if (!rates) {
		kfree(channels);
		return -ENOMEM;
	}

	/* 5.2GHz channels start after the 2.4GHz channels */
	sband = &priv->bands[IEEE80211_BAND_5GHZ];
	sband->channels = &channels[ARRAY_SIZE(iwl_eeprom_band_1)];
	/* just OFDM */
	sband->bitrates = &rates[IWL_FIRST_OFDM_RATE];
	sband->n_bitrates = IWL_RATE_COUNT_LEGACY - IWL_FIRST_OFDM_RATE;

	if (priv->cfg->sku & IWL_SKU_N)
		iwlcore_init_ht_hw_capab(priv, &sband->ht_cap,
					 IEEE80211_BAND_5GHZ);

	sband = &priv->bands[IEEE80211_BAND_2GHZ];
	sband->channels = channels;
	/* OFDM & CCK */
	sband->bitrates = rates;
	sband->n_bitrates = IWL_RATE_COUNT_LEGACY;

	if (priv->cfg->sku & IWL_SKU_N)
		iwlcore_init_ht_hw_capab(priv, &sband->ht_cap,
					 IEEE80211_BAND_2GHZ);

	priv->ieee_channels = channels;
	priv->ieee_rates = rates;

	for (i = 0;  i < priv->channel_count; i++) {
		ch = &priv->channel_info[i];

		/* FIXME: might be removed if scan is OK */
		if (!is_channel_valid(ch))
			continue;

		sband =  &priv->bands[ch->band];

		geo_ch = &sband->channels[sband->n_channels++];

		geo_ch->center_freq =
			ieee80211_channel_to_frequency(ch->channel, ch->band);
		geo_ch->max_power = ch->max_power_avg;
		geo_ch->max_antenna_gain = 0xff;
		geo_ch->hw_value = ch->channel;

		if (is_channel_valid(ch)) {
			if (!(ch->flags & EEPROM_CHANNEL_IBSS))
				geo_ch->flags |= IEEE80211_CHAN_NO_IBSS;

			if (!(ch->flags & EEPROM_CHANNEL_ACTIVE))
				geo_ch->flags |= IEEE80211_CHAN_PASSIVE_SCAN;

			if (ch->flags & EEPROM_CHANNEL_RADAR)
				geo_ch->flags |= IEEE80211_CHAN_RADAR;

			geo_ch->flags |= ch->ht40_extension_channel;

			if (ch->max_power_avg > max_tx_power)
				max_tx_power = ch->max_power_avg;
		} else {
			geo_ch->flags |= IEEE80211_CHAN_DISABLED;
		}

		IWL_DEBUG_INFO(priv, "Channel %d Freq=%d[%sGHz] %s flag=0x%X\n",
				ch->channel, geo_ch->center_freq,
				is_channel_a_band(ch) ?  "5.2" : "2.4",
				geo_ch->flags & IEEE80211_CHAN_DISABLED ?
				"restricted" : "valid",
				 geo_ch->flags);
	}

	priv->tx_power_device_lmt = max_tx_power;
	priv->tx_power_user_lmt = max_tx_power;
	priv->tx_power_next = max_tx_power;

	if ((priv->bands[IEEE80211_BAND_5GHZ].n_channels == 0) &&
	     priv->cfg->sku & IWL_SKU_A) {
		IWL_INFO(priv, "Incorrectly detected BG card as ABG. "
			"Please send your PCI ID 0x%04X:0x%04X to maintainer.\n",
			   priv->pci_dev->device,
			   priv->pci_dev->subsystem_device);
		priv->cfg->sku &= ~IWL_SKU_A;
	}

	IWL_INFO(priv, "Tunable channels: %d 802.11bg, %d 802.11a channels\n",
		   priv->bands[IEEE80211_BAND_2GHZ].n_channels,
		   priv->bands[IEEE80211_BAND_5GHZ].n_channels);

	set_bit(STATUS_GEO_CONFIGURED, &priv->status);

	return 0;
}

/*
 * iwlcore_free_geos - undo allocations in iwlcore_init_geos
 */
void iwlcore_free_geos(struct iwl_priv *priv)
{
	kfree(priv->ieee_channels);
	kfree(priv->ieee_rates);
	clear_bit(STATUS_GEO_CONFIGURED, &priv->status);
}

static bool iwl_is_channel_extension(struct iwl_priv *priv,
				     enum ieee80211_band band,
				     u16 channel, u8 extension_chan_offset)
{
	const struct iwl_channel_info *ch_info;

	ch_info = iwl_get_channel_info(priv, band, channel);
	if (!is_channel_valid(ch_info))
		return false;

	if (extension_chan_offset == IEEE80211_HT_PARAM_CHA_SEC_ABOVE)
		return !(ch_info->ht40_extension_channel &
					IEEE80211_CHAN_NO_HT40PLUS);
	else if (extension_chan_offset == IEEE80211_HT_PARAM_CHA_SEC_BELOW)
		return !(ch_info->ht40_extension_channel &
					IEEE80211_CHAN_NO_HT40MINUS);

	return false;
}

bool iwl_is_ht40_tx_allowed(struct iwl_priv *priv,
			    struct iwl_rxon_context *ctx,
			    struct ieee80211_sta_ht_cap *ht_cap)
{
	if (!ctx->ht.enabled || !ctx->ht.is_40mhz)
		return false;

	/*
	 * We do not check for IEEE80211_HT_CAP_SUP_WIDTH_20_40
	 * the bit will not set if it is pure 40MHz case
	 */
	if (ht_cap && !ht_cap->ht_supported)
		return false;

#ifdef CONFIG_IWLWIFI_DEBUGFS
	if (priv->disable_ht40)
		return false;
#endif

	return iwl_is_channel_extension(priv, priv->band,
			le16_to_cpu(ctx->staging.channel),
			ctx->ht.extension_chan_offset);
}

static u16 iwl_adjust_beacon_interval(u16 beacon_val, u16 max_beacon_val)
{
	u16 new_val;
	u16 beacon_factor;

	/*
	 * If mac80211 hasn't given us a beacon interval, program
	 * the default into the device (not checking this here
	 * would cause the adjustment below to return the maximum
	 * value, which may break PAN.)
	 */
	if (!beacon_val)
		return DEFAULT_BEACON_INTERVAL;

	/*
	 * If the beacon interval we obtained from the peer
	 * is too large, we'll have to wake up more often
	 * (and in IBSS case, we'll beacon too much)
	 *
	 * For example, if max_beacon_val is 4096, and the
	 * requested beacon interval is 7000, we'll have to
	 * use 3500 to be able to wake up on the beacons.
	 *
	 * This could badly influence beacon detection stats.
	 */

	beacon_factor = (beacon_val + max_beacon_val) / max_beacon_val;
	new_val = beacon_val / beacon_factor;

	if (!new_val)
		new_val = max_beacon_val;

	return new_val;
}

int iwl_send_rxon_timing(struct iwl_priv *priv, struct iwl_rxon_context *ctx)
{
	u64 tsf;
	s32 interval_tm, rem;
	struct ieee80211_conf *conf = NULL;
	u16 beacon_int;
	struct ieee80211_vif *vif = ctx->vif;

	conf = ieee80211_get_hw_conf(priv->hw);

	lockdep_assert_held(&priv->mutex);

	memset(&ctx->timing, 0, sizeof(struct iwl_rxon_time_cmd));

	ctx->timing.timestamp = cpu_to_le64(priv->timestamp);
	ctx->timing.listen_interval = cpu_to_le16(conf->listen_interval);

	beacon_int = vif ? vif->bss_conf.beacon_int : 0;

	/*
	 * TODO: For IBSS we need to get atim_window from mac80211,
	 *	 for now just always use 0
	 */
	ctx->timing.atim_window = 0;

	if (ctx->ctxid == IWL_RXON_CTX_PAN &&
	    (!ctx->vif || ctx->vif->type != NL80211_IFTYPE_STATION) &&
	    iwl_is_associated(priv, IWL_RXON_CTX_BSS) &&
	    priv->contexts[IWL_RXON_CTX_BSS].vif &&
	    priv->contexts[IWL_RXON_CTX_BSS].vif->bss_conf.beacon_int) {
		ctx->timing.beacon_interval =
			priv->contexts[IWL_RXON_CTX_BSS].timing.beacon_interval;
		beacon_int = le16_to_cpu(ctx->timing.beacon_interval);
	} else if (ctx->ctxid == IWL_RXON_CTX_BSS &&
		   iwl_is_associated(priv, IWL_RXON_CTX_PAN) &&
		   priv->contexts[IWL_RXON_CTX_PAN].vif &&
		   priv->contexts[IWL_RXON_CTX_PAN].vif->bss_conf.beacon_int &&
		   (!iwl_is_associated_ctx(ctx) || !ctx->vif ||
		    !ctx->vif->bss_conf.beacon_int)) {
		ctx->timing.beacon_interval =
			priv->contexts[IWL_RXON_CTX_PAN].timing.beacon_interval;
		beacon_int = le16_to_cpu(ctx->timing.beacon_interval);
	} else {
		beacon_int = iwl_adjust_beacon_interval(beacon_int,
				priv->hw_params.max_beacon_itrvl * TIME_UNIT);
		ctx->timing.beacon_interval = cpu_to_le16(beacon_int);
	}

	tsf = priv->timestamp; /* tsf is modifed by do_div: copy it */
	interval_tm = beacon_int * TIME_UNIT;
	rem = do_div(tsf, interval_tm);
	ctx->timing.beacon_init_val = cpu_to_le32(interval_tm - rem);

	ctx->timing.dtim_period = vif ? (vif->bss_conf.dtim_period ?: 1) : 1;

	IWL_DEBUG_ASSOC(priv,
			"beacon interval %d beacon timer %d beacon tim %d\n",
			le16_to_cpu(ctx->timing.beacon_interval),
			le32_to_cpu(ctx->timing.beacon_init_val),
			le16_to_cpu(ctx->timing.atim_window));

	return iwl_send_cmd_pdu(priv, ctx->rxon_timing_cmd,
				sizeof(ctx->timing), &ctx->timing);
}

void iwl_set_rxon_hwcrypto(struct iwl_priv *priv, struct iwl_rxon_context *ctx,
			   int hw_decrypt)
{
	struct iwl_rxon_cmd *rxon = &ctx->staging;

	if (hw_decrypt)
		rxon->filter_flags &= ~RXON_FILTER_DIS_DECRYPT_MSK;
	else
		rxon->filter_flags |= RXON_FILTER_DIS_DECRYPT_MSK;

}

/* validate RXON structure is valid */
int iwl_check_rxon_cmd(struct iwl_priv *priv, struct iwl_rxon_context *ctx)
{
	struct iwl_rxon_cmd *rxon = &ctx->staging;
	u32 errors = 0;

	if (rxon->flags & RXON_FLG_BAND_24G_MSK) {
		if (rxon->flags & RXON_FLG_TGJ_NARROW_BAND_MSK) {
			IWL_WARN(priv, "check 2.4G: wrong narrow\n");
			errors |= BIT(0);
		}
		if (rxon->flags & RXON_FLG_RADAR_DETECT_MSK) {
			IWL_WARN(priv, "check 2.4G: wrong radar\n");
			errors |= BIT(1);
		}
	} else {
		if (!(rxon->flags & RXON_FLG_SHORT_SLOT_MSK)) {
			IWL_WARN(priv, "check 5.2G: not short slot!\n");
			errors |= BIT(2);
		}
		if (rxon->flags & RXON_FLG_CCK_MSK) {
			IWL_WARN(priv, "check 5.2G: CCK!\n");
			errors |= BIT(3);
		}
	}
	if ((rxon->node_addr[0] | rxon->bssid_addr[0]) & 0x1) {
		IWL_WARN(priv, "mac/bssid mcast!\n");
		errors |= BIT(4);
	}

	/* make sure basic rates 6Mbps and 1Mbps are supported */
	if ((rxon->ofdm_basic_rates & IWL_RATE_6M_MASK) == 0 &&
	    (rxon->cck_basic_rates & IWL_RATE_1M_MASK) == 0) {
		IWL_WARN(priv, "neither 1 nor 6 are basic\n");
		errors |= BIT(5);
	}

	if (le16_to_cpu(rxon->assoc_id) > 2007) {
		IWL_WARN(priv, "aid > 2007\n");
		errors |= BIT(6);
	}

	if ((rxon->flags & (RXON_FLG_CCK_MSK | RXON_FLG_SHORT_SLOT_MSK))
			== (RXON_FLG_CCK_MSK | RXON_FLG_SHORT_SLOT_MSK)) {
		IWL_WARN(priv, "CCK and short slot\n");
		errors |= BIT(7);
	}

	if ((rxon->flags & (RXON_FLG_CCK_MSK | RXON_FLG_AUTO_DETECT_MSK))
			== (RXON_FLG_CCK_MSK | RXON_FLG_AUTO_DETECT_MSK)) {
		IWL_WARN(priv, "CCK and auto detect");
		errors |= BIT(8);
	}

	if ((rxon->flags & (RXON_FLG_AUTO_DETECT_MSK |
			    RXON_FLG_TGG_PROTECT_MSK)) ==
			    RXON_FLG_TGG_PROTECT_MSK) {
		IWL_WARN(priv, "TGg but no auto-detect\n");
		errors |= BIT(9);
	}

	if (rxon->channel == 0) {
		IWL_WARN(priv, "zero channel is invalid\n");
		errors |= BIT(10);
	}

	WARN(errors, "Invalid RXON (%#x), channel %d",
	     errors, le16_to_cpu(rxon->channel));

	return errors ? -EINVAL : 0;
}

/**
 * iwl_full_rxon_required - check if full RXON (vs RXON_ASSOC) cmd is needed
 * @priv: staging_rxon is compared to active_rxon
 *
 * If the RXON structure is changing enough to require a new tune,
 * or is clearing the RXON_FILTER_ASSOC_MSK, then return 1 to indicate that
 * a new tune (full RXON command, rather than RXON_ASSOC cmd) is required.
 */
int iwl_full_rxon_required(struct iwl_priv *priv,
			   struct iwl_rxon_context *ctx)
{
	const struct iwl_rxon_cmd *staging = &ctx->staging;
	const struct iwl_rxon_cmd *active = &ctx->active;

#define CHK(cond)							\
	if ((cond)) {							\
		IWL_DEBUG_INFO(priv, "need full RXON - " #cond "\n");	\
		return 1;						\
	}

#define CHK_NEQ(c1, c2)						\
	if ((c1) != (c2)) {					\
		IWL_DEBUG_INFO(priv, "need full RXON - "	\
			       #c1 " != " #c2 " - %d != %d\n",	\
			       (c1), (c2));			\
		return 1;					\
	}

	/* These items are only settable from the full RXON command */
	CHK(!iwl_is_associated_ctx(ctx));
	CHK(compare_ether_addr(staging->bssid_addr, active->bssid_addr));
	CHK(compare_ether_addr(staging->node_addr, active->node_addr));
	CHK(compare_ether_addr(staging->wlap_bssid_addr,
				active->wlap_bssid_addr));
	CHK_NEQ(staging->dev_type, active->dev_type);
	CHK_NEQ(staging->channel, active->channel);
	CHK_NEQ(staging->air_propagation, active->air_propagation);
	CHK_NEQ(staging->ofdm_ht_single_stream_basic_rates,
		active->ofdm_ht_single_stream_basic_rates);
	CHK_NEQ(staging->ofdm_ht_dual_stream_basic_rates,
		active->ofdm_ht_dual_stream_basic_rates);
	CHK_NEQ(staging->ofdm_ht_triple_stream_basic_rates,
		active->ofdm_ht_triple_stream_basic_rates);
	CHK_NEQ(staging->assoc_id, active->assoc_id);

	/* flags, filter_flags, ofdm_basic_rates, and cck_basic_rates can
	 * be updated with the RXON_ASSOC command -- however only some
	 * flag transitions are allowed using RXON_ASSOC */

	/* Check if we are not switching bands */
	CHK_NEQ(staging->flags & RXON_FLG_BAND_24G_MSK,
		active->flags & RXON_FLG_BAND_24G_MSK);

	/* Check if we are switching association toggle */
	CHK_NEQ(staging->filter_flags & RXON_FILTER_ASSOC_MSK,
		active->filter_flags & RXON_FILTER_ASSOC_MSK);

#undef CHK
#undef CHK_NEQ

	return 0;
}

u8 iwl_rate_get_lowest_plcp(struct iwl_priv *priv,
			    struct iwl_rxon_context *ctx)
{
	/*
	 * Assign the lowest rate -- should really get this from
	 * the beacon skb from mac80211.
	 */
	if (ctx->staging.flags & RXON_FLG_BAND_24G_MSK)
		return IWL_RATE_1M_PLCP;
	else
		return IWL_RATE_6M_PLCP;
}

static void _iwl_set_rxon_ht(struct iwl_priv *priv,
			     struct iwl_ht_config *ht_conf,
			     struct iwl_rxon_context *ctx)
{
	struct iwl_rxon_cmd *rxon = &ctx->staging;

	if (!ctx->ht.enabled) {
		rxon->flags &= ~(RXON_FLG_CHANNEL_MODE_MSK |
			RXON_FLG_CTRL_CHANNEL_LOC_HI_MSK |
			RXON_FLG_HT40_PROT_MSK |
			RXON_FLG_HT_PROT_MSK);
		return;
	}

	/* FIXME: if the definition of ht.protection changed, the "translation"
	 * will be needed for rxon->flags
	 */
	rxon->flags |= cpu_to_le32(ctx->ht.protection << RXON_FLG_HT_OPERATING_MODE_POS);

	/* Set up channel bandwidth:
	 * 20 MHz only, 20/40 mixed or pure 40 if ht40 ok */
	/* clear the HT channel mode before set the mode */
	rxon->flags &= ~(RXON_FLG_CHANNEL_MODE_MSK |
			 RXON_FLG_CTRL_CHANNEL_LOC_HI_MSK);
	if (iwl_is_ht40_tx_allowed(priv, ctx, NULL)) {
		/* pure ht40 */
		if (ctx->ht.protection == IEEE80211_HT_OP_MODE_PROTECTION_20MHZ) {
			rxon->flags |= RXON_FLG_CHANNEL_MODE_PURE_40;
			/* Note: control channel is opposite of extension channel */
			switch (ctx->ht.extension_chan_offset) {
			case IEEE80211_HT_PARAM_CHA_SEC_ABOVE:
				rxon->flags &= ~RXON_FLG_CTRL_CHANNEL_LOC_HI_MSK;
				break;
			case IEEE80211_HT_PARAM_CHA_SEC_BELOW:
				rxon->flags |= RXON_FLG_CTRL_CHANNEL_LOC_HI_MSK;
				break;
			}
		} else {
			/* Note: control channel is opposite of extension channel */
			switch (ctx->ht.extension_chan_offset) {
			case IEEE80211_HT_PARAM_CHA_SEC_ABOVE:
				rxon->flags &= ~(RXON_FLG_CTRL_CHANNEL_LOC_HI_MSK);
				rxon->flags |= RXON_FLG_CHANNEL_MODE_MIXED;
				break;
			case IEEE80211_HT_PARAM_CHA_SEC_BELOW:
				rxon->flags |= RXON_FLG_CTRL_CHANNEL_LOC_HI_MSK;
				rxon->flags |= RXON_FLG_CHANNEL_MODE_MIXED;
				break;
			case IEEE80211_HT_PARAM_CHA_SEC_NONE:
			default:
				/* channel location only valid if in Mixed mode */
				IWL_ERR(priv, "invalid extension channel offset\n");
				break;
			}
		}
	} else {
		rxon->flags |= RXON_FLG_CHANNEL_MODE_LEGACY;
	}

	if (priv->cfg->ops->hcmd->set_rxon_chain)
		priv->cfg->ops->hcmd->set_rxon_chain(priv, ctx);

	IWL_DEBUG_ASSOC(priv, "rxon flags 0x%X operation mode :0x%X "
			"extension channel offset 0x%x\n",
			le32_to_cpu(rxon->flags), ctx->ht.protection,
			ctx->ht.extension_chan_offset);
}

void iwl_set_rxon_ht(struct iwl_priv *priv, struct iwl_ht_config *ht_conf)
{
	struct iwl_rxon_context *ctx;

	for_each_context(priv, ctx)
		_iwl_set_rxon_ht(priv, ht_conf, ctx);
}

/* Return valid, unused, channel for a passive scan to reset the RF */
u8 iwl_get_single_channel_number(struct iwl_priv *priv,
				 enum ieee80211_band band)
{
	const struct iwl_channel_info *ch_info;
	int i;
	u8 channel = 0;
	u8 min, max;
	struct iwl_rxon_context *ctx;

	if (band == IEEE80211_BAND_5GHZ) {
		min = 14;
		max = priv->channel_count;
	} else {
		min = 0;
		max = 14;
	}

	for (i = min; i < max; i++) {
		bool busy = false;

		for_each_context(priv, ctx) {
			busy = priv->channel_info[i].channel ==
				le16_to_cpu(ctx->staging.channel);
			if (busy)
				break;
		}

		if (busy)
			continue;

		channel = priv->channel_info[i].channel;
		ch_info = iwl_get_channel_info(priv, band, channel);
		if (is_channel_valid(ch_info))
			break;
	}

	return channel;
}

/**
 * iwl_set_rxon_channel - Set the band and channel values in staging RXON
 * @ch: requested channel as a pointer to struct ieee80211_channel

 * NOTE:  Does not commit to the hardware; it sets appropriate bit fields
 * in the staging RXON flag structure based on the ch->band
 */
int iwl_set_rxon_channel(struct iwl_priv *priv, struct ieee80211_channel *ch,
			 struct iwl_rxon_context *ctx)
{
	enum ieee80211_band band = ch->band;
	u16 channel = ch->hw_value;

	if ((le16_to_cpu(ctx->staging.channel) == channel) &&
	    (priv->band == band))
		return 0;

	ctx->staging.channel = cpu_to_le16(channel);
	if (band == IEEE80211_BAND_5GHZ)
		ctx->staging.flags &= ~RXON_FLG_BAND_24G_MSK;
	else
		ctx->staging.flags |= RXON_FLG_BAND_24G_MSK;

	priv->band = band;

	IWL_DEBUG_INFO(priv, "Staging channel set to %d [%d]\n", channel, band);

	return 0;
}

void iwl_set_flags_for_band(struct iwl_priv *priv,
			    struct iwl_rxon_context *ctx,
			    enum ieee80211_band band,
			    struct ieee80211_vif *vif)
{
	if (band == IEEE80211_BAND_5GHZ) {
		ctx->staging.flags &=
		    ~(RXON_FLG_BAND_24G_MSK | RXON_FLG_AUTO_DETECT_MSK
		      | RXON_FLG_CCK_MSK);
		ctx->staging.flags |= RXON_FLG_SHORT_SLOT_MSK;
	} else {
		/* Copied from iwl_post_associate() */
		if (vif && vif->bss_conf.use_short_slot)
			ctx->staging.flags |= RXON_FLG_SHORT_SLOT_MSK;
		else
			ctx->staging.flags &= ~RXON_FLG_SHORT_SLOT_MSK;

		ctx->staging.flags |= RXON_FLG_BAND_24G_MSK;
		ctx->staging.flags |= RXON_FLG_AUTO_DETECT_MSK;
		ctx->staging.flags &= ~RXON_FLG_CCK_MSK;
	}
}

/*
 * initialize rxon structure with default values from eeprom
 */
void iwl_connection_init_rx_config(struct iwl_priv *priv,
				   struct iwl_rxon_context *ctx)
{
	const struct iwl_channel_info *ch_info;

	memset(&ctx->staging, 0, sizeof(ctx->staging));

	if (!ctx->vif) {
		ctx->staging.dev_type = ctx->unused_devtype;
	} else switch (ctx->vif->type) {
	case NL80211_IFTYPE_AP:
		ctx->staging.dev_type = ctx->ap_devtype;
		break;

	case NL80211_IFTYPE_STATION:
		ctx->staging.dev_type = ctx->station_devtype;
		ctx->staging.filter_flags = RXON_FILTER_ACCEPT_GRP_MSK;
		break;

	case NL80211_IFTYPE_ADHOC:
		ctx->staging.dev_type = ctx->ibss_devtype;
		ctx->staging.flags = RXON_FLG_SHORT_PREAMBLE_MSK;
		ctx->staging.filter_flags = RXON_FILTER_BCON_AWARE_MSK |
						  RXON_FILTER_ACCEPT_GRP_MSK;
		break;

	default:
		IWL_ERR(priv, "Unsupported interface type %d\n",
			ctx->vif->type);
		break;
	}

#if 0
	/* TODO:  Figure out when short_preamble would be set and cache from
	 * that */
	if (!hw_to_local(priv->hw)->short_preamble)
		ctx->staging.flags &= ~RXON_FLG_SHORT_PREAMBLE_MSK;
	else
		ctx->staging.flags |= RXON_FLG_SHORT_PREAMBLE_MSK;
#endif

	ch_info = iwl_get_channel_info(priv, priv->band,
				       le16_to_cpu(ctx->active.channel));

	if (!ch_info)
		ch_info = &priv->channel_info[0];

	ctx->staging.channel = cpu_to_le16(ch_info->channel);
	priv->band = ch_info->band;

	iwl_set_flags_for_band(priv, ctx, priv->band, ctx->vif);

	ctx->staging.ofdm_basic_rates =
	    (IWL_OFDM_RATES_MASK >> IWL_FIRST_OFDM_RATE) & 0xFF;
	ctx->staging.cck_basic_rates =
	    (IWL_CCK_RATES_MASK >> IWL_FIRST_CCK_RATE) & 0xF;

	/* clear both MIX and PURE40 mode flag */
	ctx->staging.flags &= ~(RXON_FLG_CHANNEL_MODE_MIXED |
					RXON_FLG_CHANNEL_MODE_PURE_40);
	if (ctx->vif)
		memcpy(ctx->staging.node_addr, ctx->vif->addr, ETH_ALEN);

	ctx->staging.ofdm_ht_single_stream_basic_rates = 0xff;
	ctx->staging.ofdm_ht_dual_stream_basic_rates = 0xff;
	ctx->staging.ofdm_ht_triple_stream_basic_rates = 0xff;
}

void iwl_set_rate(struct iwl_priv *priv)
{
	const struct ieee80211_supported_band *hw = NULL;
	struct ieee80211_rate *rate;
	struct iwl_rxon_context *ctx;
	int i;

	hw = iwl_get_hw_mode(priv, priv->band);
	if (!hw) {
		IWL_ERR(priv, "Failed to set rate: unable to get hw mode\n");
		return;
	}

	priv->active_rate = 0;

	for (i = 0; i < hw->n_bitrates; i++) {
		rate = &(hw->bitrates[i]);
		if (rate->hw_value < IWL_RATE_COUNT_LEGACY)
			priv->active_rate |= (1 << rate->hw_value);
	}

	IWL_DEBUG_RATE(priv, "Set active_rate = %0x\n", priv->active_rate);

	for_each_context(priv, ctx) {
		ctx->staging.cck_basic_rates =
		    (IWL_CCK_BASIC_RATES_MASK >> IWL_FIRST_CCK_RATE) & 0xF;

		ctx->staging.ofdm_basic_rates =
		   (IWL_OFDM_BASIC_RATES_MASK >> IWL_FIRST_OFDM_RATE) & 0xFF;
	}
}

void iwl_chswitch_done(struct iwl_priv *priv, bool is_success)
{
	/*
	 * MULTI-FIXME
	 * See iwl_mac_channel_switch.
	 */
	struct iwl_rxon_context *ctx = &priv->contexts[IWL_RXON_CTX_BSS];

	if (test_bit(STATUS_EXIT_PENDING, &priv->status))
		return;

	if (priv->switch_rxon.switch_in_progress) {
		ieee80211_chswitch_done(ctx->vif, is_success);
		mutex_lock(&priv->mutex);
		priv->switch_rxon.switch_in_progress = false;
		mutex_unlock(&priv->mutex);
	}
}

#ifdef CONFIG_IWLWIFI_DEBUG
void iwl_print_rx_config_cmd(struct iwl_priv *priv,
			     struct iwl_rxon_context *ctx)
{
	struct iwl_rxon_cmd *rxon = &ctx->staging;

	IWL_DEBUG_RADIO(priv, "RX CONFIG:\n");
	iwl_print_hex_dump(priv, IWL_DL_RADIO, (u8 *) rxon, sizeof(*rxon));
	IWL_DEBUG_RADIO(priv, "u16 channel: 0x%x\n", le16_to_cpu(rxon->channel));
	IWL_DEBUG_RADIO(priv, "u32 flags: 0x%08X\n", le32_to_cpu(rxon->flags));
	IWL_DEBUG_RADIO(priv, "u32 filter_flags: 0x%08x\n",
			le32_to_cpu(rxon->filter_flags));
	IWL_DEBUG_RADIO(priv, "u8 dev_type: 0x%x\n", rxon->dev_type);
	IWL_DEBUG_RADIO(priv, "u8 ofdm_basic_rates: 0x%02x\n",
			rxon->ofdm_basic_rates);
	IWL_DEBUG_RADIO(priv, "u8 cck_basic_rates: 0x%02x\n", rxon->cck_basic_rates);
	IWL_DEBUG_RADIO(priv, "u8[6] node_addr: %pM\n", rxon->node_addr);
	IWL_DEBUG_RADIO(priv, "u8[6] bssid_addr: %pM\n", rxon->bssid_addr);
	IWL_DEBUG_RADIO(priv, "u16 assoc_id: 0x%x\n", le16_to_cpu(rxon->assoc_id));
}
#endif

<<<<<<< HEAD
=======
static void iwlagn_abort_notification_waits(struct iwl_priv *priv)
{
	unsigned long flags;
	struct iwl_notification_wait *wait_entry;

	spin_lock_irqsave(&priv->_agn.notif_wait_lock, flags);
	list_for_each_entry(wait_entry, &priv->_agn.notif_waits, list)
		wait_entry->aborted = true;
	spin_unlock_irqrestore(&priv->_agn.notif_wait_lock, flags);

	wake_up_all(&priv->_agn.notif_waitq);
}

>>>>>>> eaef6a93
void iwlagn_fw_error(struct iwl_priv *priv, bool ondemand)
{
	unsigned int reload_msec;
	unsigned long reload_jiffies;

	/* Set the FW error flag -- cleared on iwl_down */
	set_bit(STATUS_FW_ERROR, &priv->status);

	/* Cancel currently queued command. */
	clear_bit(STATUS_HCMD_ACTIVE, &priv->status);

<<<<<<< HEAD
=======
	iwlagn_abort_notification_waits(priv);

>>>>>>> eaef6a93
	/* Keep the restart process from trying to send host
	 * commands by clearing the ready bit */
	clear_bit(STATUS_READY, &priv->status);

	wake_up_interruptible(&priv->wait_command_queue);

	if (!ondemand) {
		/*
		 * If firmware keep reloading, then it indicate something
		 * serious wrong and firmware having problem to recover
		 * from it. Instead of keep trying which will fill the syslog
		 * and hang the system, let's just stop it
		 */
		reload_jiffies = jiffies;
		reload_msec = jiffies_to_msecs((long) reload_jiffies -
					(long) priv->reload_jiffies);
		priv->reload_jiffies = reload_jiffies;
		if (reload_msec <= IWL_MIN_RELOAD_DURATION) {
			priv->reload_count++;
			if (priv->reload_count >= IWL_MAX_CONTINUE_RELOAD_CNT) {
				IWL_ERR(priv, "BUG_ON, Stop restarting\n");
				return;
			}
		} else
			priv->reload_count = 0;
	}

	if (!test_bit(STATUS_EXIT_PENDING, &priv->status)) {
<<<<<<< HEAD
		if (priv->cfg->mod_params->restart_fw) {
=======
		if (iwlagn_mod_params.restart_fw) {
>>>>>>> eaef6a93
			IWL_DEBUG(priv, IWL_DL_FW_ERRORS,
				  "Restarting adapter due to uCode error.\n");
			queue_work(priv->workqueue, &priv->restart);
		} else
			IWL_DEBUG(priv, IWL_DL_FW_ERRORS,
				  "Detected FW error, but not restarting\n");
	}
}

/**
 * iwl_irq_handle_error - called for HW or SW error interrupt from card
 */
void iwl_irq_handle_error(struct iwl_priv *priv)
{
	/* W/A for WiFi/WiMAX coex and WiMAX own the RF */
	if (priv->cfg->internal_wimax_coex &&
	    (!(iwl_read_prph(priv, APMG_CLK_CTRL_REG) &
			APMS_CLK_VAL_MRB_FUNC_MODE) ||
	     (iwl_read_prph(priv, APMG_PS_CTRL_REG) &
			APMG_PS_CTRL_VAL_RESET_REQ))) {
		/*
		 * Keep the restart process from trying to send host
		 * commands by clearing the ready bit.
		 */
		clear_bit(STATUS_READY, &priv->status);
		clear_bit(STATUS_HCMD_ACTIVE, &priv->status);
		wake_up_interruptible(&priv->wait_command_queue);
		IWL_ERR(priv, "RF is used by WiMAX\n");
		return;
	}

	IWL_ERR(priv, "Loaded firmware version: %s\n",
		priv->hw->wiphy->fw_version);

	iwl_dump_nic_error_log(priv);
	iwl_dump_csr(priv);
	iwl_dump_fh(priv, NULL, false);
	iwl_dump_nic_event_log(priv, false, NULL, false);
#ifdef CONFIG_IWLWIFI_DEBUG
	if (iwl_get_debug_level(priv) & IWL_DL_FW_ERRORS)
		iwl_print_rx_config_cmd(priv,
					&priv->contexts[IWL_RXON_CTX_BSS]);
#endif

	iwlagn_fw_error(priv, false);
}

static int iwl_apm_stop_master(struct iwl_priv *priv)
{
	int ret = 0;

	/* stop device's busmaster DMA activity */
	iwl_set_bit(priv, CSR_RESET, CSR_RESET_REG_FLAG_STOP_MASTER);

	ret = iwl_poll_bit(priv, CSR_RESET, CSR_RESET_REG_FLAG_MASTER_DISABLED,
			CSR_RESET_REG_FLAG_MASTER_DISABLED, 100);
	if (ret)
		IWL_WARN(priv, "Master Disable Timed Out, 100 usec\n");

	IWL_DEBUG_INFO(priv, "stop master\n");

	return ret;
}

void iwl_apm_stop(struct iwl_priv *priv)
{
	IWL_DEBUG_INFO(priv, "Stop card, put in low power state\n");

	clear_bit(STATUS_DEVICE_ENABLED, &priv->status);

	/* Stop device's DMA activity */
	iwl_apm_stop_master(priv);

	/* Reset the entire device */
	iwl_set_bit(priv, CSR_RESET, CSR_RESET_REG_FLAG_SW_RESET);

	udelay(10);

	/*
	 * Clear "initialization complete" bit to move adapter from
	 * D0A* (powered-up Active) --> D0U* (Uninitialized) state.
	 */
	iwl_clear_bit(priv, CSR_GP_CNTRL, CSR_GP_CNTRL_REG_FLAG_INIT_DONE);
}


/*
 * Start up NIC's basic functionality after it has been reset
 * (e.g. after platform boot, or shutdown via iwl_apm_stop())
 * NOTE:  This does not load uCode nor start the embedded processor
 */
int iwl_apm_init(struct iwl_priv *priv)
{
	int ret = 0;
	u16 lctl;

	IWL_DEBUG_INFO(priv, "Init card's basic functions\n");

	/*
	 * Use "set_bit" below rather than "write", to preserve any hardware
	 * bits already set by default after reset.
	 */

	/* Disable L0S exit timer (platform NMI Work/Around) */
	iwl_set_bit(priv, CSR_GIO_CHICKEN_BITS,
			  CSR_GIO_CHICKEN_BITS_REG_BIT_DIS_L0S_EXIT_TIMER);

	/*
	 * Disable L0s without affecting L1;
	 *  don't wait for ICH L0s (ICH bug W/A)
	 */
	iwl_set_bit(priv, CSR_GIO_CHICKEN_BITS,
			  CSR_GIO_CHICKEN_BITS_REG_BIT_L1A_NO_L0S_RX);

	/* Set FH wait threshold to maximum (HW error during stress W/A) */
	iwl_set_bit(priv, CSR_DBG_HPET_MEM_REG, CSR_DBG_HPET_MEM_REG_VAL);

	/*
	 * Enable HAP INTA (interrupt from management bus) to
	 * wake device's PCI Express link L1a -> L0s
	 */
	iwl_set_bit(priv, CSR_HW_IF_CONFIG_REG,
				    CSR_HW_IF_CONFIG_REG_BIT_HAP_WAKE_L1A);

	/*
	 * HW bug W/A for instability in PCIe bus L0->L0S->L1 transition.
	 * Check if BIOS (or OS) enabled L1-ASPM on this device.
	 * If so (likely), disable L0S, so device moves directly L0->L1;
	 *    costs negligible amount of power savings.
	 * If not (unlikely), enable L0S, so there is at least some
	 *    power savings, even without L1.
	 */
	lctl = iwl_pcie_link_ctl(priv);
	if ((lctl & PCI_CFG_LINK_CTRL_VAL_L1_EN) ==
				PCI_CFG_LINK_CTRL_VAL_L1_EN) {
		/* L1-ASPM enabled; disable(!) L0S  */
		iwl_set_bit(priv, CSR_GIO_REG,
				CSR_GIO_REG_VAL_L0S_ENABLED);
		IWL_DEBUG_POWER(priv, "L1 Enabled; Disabling L0S\n");
	} else {
		/* L1-ASPM disabled; enable(!) L0S */
		iwl_clear_bit(priv, CSR_GIO_REG,
				CSR_GIO_REG_VAL_L0S_ENABLED);
		IWL_DEBUG_POWER(priv, "L1 Disabled; Enabling L0S\n");
	}

	/* Configure analog phase-lock-loop before activating to D0A */
	if (priv->cfg->base_params->pll_cfg_val)
		iwl_set_bit(priv, CSR_ANA_PLL_CFG,
			    priv->cfg->base_params->pll_cfg_val);

	/*
	 * Set "initialization complete" bit to move adapter from
	 * D0U* --> D0A* (powered-up active) state.
	 */
	iwl_set_bit(priv, CSR_GP_CNTRL, CSR_GP_CNTRL_REG_FLAG_INIT_DONE);

	/*
	 * Wait for clock stabilization; once stabilized, access to
	 * device-internal resources is supported, e.g. iwl_write_prph()
	 * and accesses to uCode SRAM.
	 */
	ret = iwl_poll_bit(priv, CSR_GP_CNTRL,
			CSR_GP_CNTRL_REG_FLAG_MAC_CLOCK_READY,
			CSR_GP_CNTRL_REG_FLAG_MAC_CLOCK_READY, 25000);
	if (ret < 0) {
		IWL_DEBUG_INFO(priv, "Failed to init the card\n");
		goto out;
	}

	/*
	 * Enable DMA clock and wait for it to stabilize.
	 *
	 * Write to "CLK_EN_REG"; "1" bits enable clocks, while "0" bits
	 * do not disable clocks.  This preserves any hardware bits already
	 * set by default in "CLK_CTRL_REG" after reset.
	 */
	iwl_write_prph(priv, APMG_CLK_EN_REG, APMG_CLK_VAL_DMA_CLK_RQT);
	udelay(20);

	/* Disable L1-Active */
	iwl_set_bits_prph(priv, APMG_PCIDEV_STT_REG,
			  APMG_PCIDEV_STT_VAL_L1_ACT_DIS);

	set_bit(STATUS_DEVICE_ENABLED, &priv->status);

out:
	return ret;
}


int iwl_set_tx_power(struct iwl_priv *priv, s8 tx_power, bool force)
{
	int ret;
	s8 prev_tx_power;
	bool defer;
	struct iwl_rxon_context *ctx = &priv->contexts[IWL_RXON_CTX_BSS];

	lockdep_assert_held(&priv->mutex);

	if (priv->tx_power_user_lmt == tx_power && !force)
		return 0;

	if (!priv->cfg->ops->lib->send_tx_power)
		return -EOPNOTSUPP;

	if (tx_power < IWLAGN_TX_POWER_TARGET_POWER_MIN) {
		IWL_WARN(priv,
			 "Requested user TXPOWER %d below lower limit %d.\n",
			 tx_power,
			 IWLAGN_TX_POWER_TARGET_POWER_MIN);
		return -EINVAL;
	}

	if (tx_power > priv->tx_power_device_lmt) {
		IWL_WARN(priv,
			"Requested user TXPOWER %d above upper limit %d.\n",
			 tx_power, priv->tx_power_device_lmt);
		return -EINVAL;
	}

	if (!iwl_is_ready_rf(priv))
		return -EIO;

	/* scan complete and commit_rxon use tx_power_next value,
	 * it always need to be updated for newest request */
	priv->tx_power_next = tx_power;

	/* do not set tx power when scanning or channel changing */
	defer = test_bit(STATUS_SCANNING, &priv->status) ||
		memcmp(&ctx->active, &ctx->staging, sizeof(ctx->staging));
	if (defer && !force) {
		IWL_DEBUG_INFO(priv, "Deferring tx power set\n");
		return 0;
	}

	prev_tx_power = priv->tx_power_user_lmt;
	priv->tx_power_user_lmt = tx_power;

	ret = priv->cfg->ops->lib->send_tx_power(priv);

	/* if fail to set tx_power, restore the orig. tx power */
	if (ret) {
		priv->tx_power_user_lmt = prev_tx_power;
		priv->tx_power_next = prev_tx_power;
	}
	return ret;
}

void iwl_send_bt_config(struct iwl_priv *priv)
{
	struct iwl_bt_cmd bt_cmd = {
		.lead_time = BT_LEAD_TIME_DEF,
		.max_kill = BT_MAX_KILL_DEF,
		.kill_ack_mask = 0,
		.kill_cts_mask = 0,
	};

	if (!bt_coex_active)
		bt_cmd.flags = BT_COEX_DISABLE;
	else
		bt_cmd.flags = BT_COEX_ENABLE;

	priv->bt_enable_flag = bt_cmd.flags;
	IWL_DEBUG_INFO(priv, "BT coex %s\n",
		(bt_cmd.flags == BT_COEX_DISABLE) ? "disable" : "active");

	if (iwl_send_cmd_pdu(priv, REPLY_BT_CONFIG,
			     sizeof(struct iwl_bt_cmd), &bt_cmd))
		IWL_ERR(priv, "failed to send BT Coex Config\n");
}

int iwl_send_statistics_request(struct iwl_priv *priv, u8 flags, bool clear)
{
	struct iwl_statistics_cmd statistics_cmd = {
		.configuration_flags =
			clear ? IWL_STATS_CONF_CLEAR_STATS : 0,
	};

	if (flags & CMD_ASYNC)
		return iwl_send_cmd_pdu_async(priv, REPLY_STATISTICS_CMD,
					       sizeof(struct iwl_statistics_cmd),
					       &statistics_cmd, NULL);
	else
		return iwl_send_cmd_pdu(priv, REPLY_STATISTICS_CMD,
					sizeof(struct iwl_statistics_cmd),
					&statistics_cmd);
}

void iwl_clear_isr_stats(struct iwl_priv *priv)
{
	memset(&priv->isr_stats, 0, sizeof(priv->isr_stats));
}

int iwl_mac_conf_tx(struct ieee80211_hw *hw, u16 queue,
			   const struct ieee80211_tx_queue_params *params)
{
	struct iwl_priv *priv = hw->priv;
	struct iwl_rxon_context *ctx;
	unsigned long flags;
	int q;

	IWL_DEBUG_MAC80211(priv, "enter\n");

	if (!iwl_is_ready_rf(priv)) {
		IWL_DEBUG_MAC80211(priv, "leave - RF not ready\n");
		return -EIO;
	}

	if (queue >= AC_NUM) {
		IWL_DEBUG_MAC80211(priv, "leave - queue >= AC_NUM %d\n", queue);
		return 0;
	}

	q = AC_NUM - 1 - queue;

	spin_lock_irqsave(&priv->lock, flags);

	/*
	 * MULTI-FIXME
	 * This may need to be done per interface in nl80211/cfg80211/mac80211.
	 */
	for_each_context(priv, ctx) {
		ctx->qos_data.def_qos_parm.ac[q].cw_min =
			cpu_to_le16(params->cw_min);
		ctx->qos_data.def_qos_parm.ac[q].cw_max =
			cpu_to_le16(params->cw_max);
		ctx->qos_data.def_qos_parm.ac[q].aifsn = params->aifs;
		ctx->qos_data.def_qos_parm.ac[q].edca_txop =
				cpu_to_le16((params->txop * 32));

		ctx->qos_data.def_qos_parm.ac[q].reserved1 = 0;
	}

	spin_unlock_irqrestore(&priv->lock, flags);

	IWL_DEBUG_MAC80211(priv, "leave\n");
	return 0;
}

int iwl_mac_tx_last_beacon(struct ieee80211_hw *hw)
{
	struct iwl_priv *priv = hw->priv;

	return priv->ibss_manager == IWL_IBSS_MANAGER;
}

static int iwl_set_mode(struct iwl_priv *priv, struct iwl_rxon_context *ctx)
{
	iwl_connection_init_rx_config(priv, ctx);

	if (priv->cfg->ops->hcmd->set_rxon_chain)
		priv->cfg->ops->hcmd->set_rxon_chain(priv, ctx);

	return iwlcore_commit_rxon(priv, ctx);
}

static int iwl_setup_interface(struct iwl_priv *priv,
			       struct iwl_rxon_context *ctx)
{
	struct ieee80211_vif *vif = ctx->vif;
	int err;

	lockdep_assert_held(&priv->mutex);

	/*
	 * This variable will be correct only when there's just
	 * a single context, but all code using it is for hardware
	 * that supports only one context.
	 */
	priv->iw_mode = vif->type;

	ctx->is_active = true;

	err = iwl_set_mode(priv, ctx);
	if (err) {
		if (!ctx->always_active)
			ctx->is_active = false;
		return err;
	}

	if (priv->cfg->bt_params && priv->cfg->bt_params->advanced_bt_coexist &&
	    vif->type == NL80211_IFTYPE_ADHOC) {
		/*
		 * pretend to have high BT traffic as long as we
		 * are operating in IBSS mode, as this will cause
		 * the rate scaling etc. to behave as intended.
		 */
		priv->bt_traffic_load = IWL_BT_COEX_TRAFFIC_LOAD_HIGH;
	}

	return 0;
}

int iwl_mac_add_interface(struct ieee80211_hw *hw, struct ieee80211_vif *vif)
{
	struct iwl_priv *priv = hw->priv;
	struct iwl_vif_priv *vif_priv = (void *)vif->drv_priv;
	struct iwl_rxon_context *tmp, *ctx = NULL;
	int err;
	enum nl80211_iftype viftype = ieee80211_vif_type_p2p(vif);

	IWL_DEBUG_MAC80211(priv, "enter: type %d, addr %pM\n",
			   viftype, vif->addr);

	mutex_lock(&priv->mutex);

	if (!iwl_is_ready_rf(priv)) {
		IWL_WARN(priv, "Try to add interface when device not ready\n");
		err = -EINVAL;
		goto out;
	}

	for_each_context(priv, tmp) {
		u32 possible_modes =
			tmp->interface_modes | tmp->exclusive_interface_modes;

		if (tmp->vif) {
			/* check if this busy context is exclusive */
			if (tmp->exclusive_interface_modes &
						BIT(tmp->vif->type)) {
				err = -EINVAL;
				goto out;
			}
			continue;
		}

		if (!(possible_modes & BIT(viftype)))
			continue;

		/* have maybe usable context w/o interface */
		ctx = tmp;
		break;
	}

	if (!ctx) {
		err = -EOPNOTSUPP;
		goto out;
	}

	vif_priv->ctx = ctx;
	ctx->vif = vif;

	err = iwl_setup_interface(priv, ctx);
	if (!err)
		goto out;

	ctx->vif = NULL;
	priv->iw_mode = NL80211_IFTYPE_STATION;
 out:
	mutex_unlock(&priv->mutex);

	IWL_DEBUG_MAC80211(priv, "leave\n");
	return err;
}

static void iwl_teardown_interface(struct iwl_priv *priv,
				   struct ieee80211_vif *vif,
				   bool mode_change)
{
	struct iwl_rxon_context *ctx = iwl_rxon_ctx_from_vif(vif);

	lockdep_assert_held(&priv->mutex);

	if (priv->scan_vif == vif) {
		iwl_scan_cancel_timeout(priv, 200);
		iwl_force_scan_end(priv);
	}

	if (!mode_change) {
		iwl_set_mode(priv, ctx);
		if (!ctx->always_active)
			ctx->is_active = false;
	}

	/*
	 * When removing the IBSS interface, overwrite the
	 * BT traffic load with the stored one from the last
	 * notification, if any. If this is a device that
	 * doesn't implement this, this has no effect since
	 * both values are the same and zero.
	 */
	if (vif->type == NL80211_IFTYPE_ADHOC)
		priv->bt_traffic_load = priv->last_bt_traffic_load;
}

void iwl_mac_remove_interface(struct ieee80211_hw *hw,
			      struct ieee80211_vif *vif)
{
	struct iwl_priv *priv = hw->priv;
	struct iwl_rxon_context *ctx = iwl_rxon_ctx_from_vif(vif);

	IWL_DEBUG_MAC80211(priv, "enter\n");

	mutex_lock(&priv->mutex);

	WARN_ON(ctx->vif != vif);
	ctx->vif = NULL;

	iwl_teardown_interface(priv, vif, false);

	mutex_unlock(&priv->mutex);

	IWL_DEBUG_MAC80211(priv, "leave\n");

}

int iwl_alloc_txq_mem(struct iwl_priv *priv)
{
	if (!priv->txq)
		priv->txq = kzalloc(
			sizeof(struct iwl_tx_queue) *
				priv->cfg->base_params->num_of_queues,
			GFP_KERNEL);
	if (!priv->txq) {
		IWL_ERR(priv, "Not enough memory for txq\n");
		return -ENOMEM;
	}
	return 0;
}

void iwl_free_txq_mem(struct iwl_priv *priv)
{
	kfree(priv->txq);
	priv->txq = NULL;
}

#ifdef CONFIG_IWLWIFI_DEBUGFS

#define IWL_TRAFFIC_DUMP_SIZE	(IWL_TRAFFIC_ENTRY_SIZE * IWL_TRAFFIC_ENTRIES)

void iwl_reset_traffic_log(struct iwl_priv *priv)
{
	priv->tx_traffic_idx = 0;
	priv->rx_traffic_idx = 0;
	if (priv->tx_traffic)
		memset(priv->tx_traffic, 0, IWL_TRAFFIC_DUMP_SIZE);
	if (priv->rx_traffic)
		memset(priv->rx_traffic, 0, IWL_TRAFFIC_DUMP_SIZE);
}

int iwl_alloc_traffic_mem(struct iwl_priv *priv)
{
	u32 traffic_size = IWL_TRAFFIC_DUMP_SIZE;

	if (iwl_debug_level & IWL_DL_TX) {
		if (!priv->tx_traffic) {
			priv->tx_traffic =
				kzalloc(traffic_size, GFP_KERNEL);
			if (!priv->tx_traffic)
				return -ENOMEM;
		}
	}
	if (iwl_debug_level & IWL_DL_RX) {
		if (!priv->rx_traffic) {
			priv->rx_traffic =
				kzalloc(traffic_size, GFP_KERNEL);
			if (!priv->rx_traffic)
				return -ENOMEM;
		}
	}
	iwl_reset_traffic_log(priv);
	return 0;
}

void iwl_free_traffic_mem(struct iwl_priv *priv)
{
	kfree(priv->tx_traffic);
	priv->tx_traffic = NULL;

	kfree(priv->rx_traffic);
	priv->rx_traffic = NULL;
}

void iwl_dbg_log_tx_data_frame(struct iwl_priv *priv,
		      u16 length, struct ieee80211_hdr *header)
{
	__le16 fc;
	u16 len;

	if (likely(!(iwl_debug_level & IWL_DL_TX)))
		return;

	if (!priv->tx_traffic)
		return;

	fc = header->frame_control;
	if (ieee80211_is_data(fc)) {
		len = (length > IWL_TRAFFIC_ENTRY_SIZE)
		       ? IWL_TRAFFIC_ENTRY_SIZE : length;
		memcpy((priv->tx_traffic +
		       (priv->tx_traffic_idx * IWL_TRAFFIC_ENTRY_SIZE)),
		       header, len);
		priv->tx_traffic_idx =
			(priv->tx_traffic_idx + 1) % IWL_TRAFFIC_ENTRIES;
	}
}

void iwl_dbg_log_rx_data_frame(struct iwl_priv *priv,
		      u16 length, struct ieee80211_hdr *header)
{
	__le16 fc;
	u16 len;

	if (likely(!(iwl_debug_level & IWL_DL_RX)))
		return;

	if (!priv->rx_traffic)
		return;

	fc = header->frame_control;
	if (ieee80211_is_data(fc)) {
		len = (length > IWL_TRAFFIC_ENTRY_SIZE)
		       ? IWL_TRAFFIC_ENTRY_SIZE : length;
		memcpy((priv->rx_traffic +
		       (priv->rx_traffic_idx * IWL_TRAFFIC_ENTRY_SIZE)),
		       header, len);
		priv->rx_traffic_idx =
			(priv->rx_traffic_idx + 1) % IWL_TRAFFIC_ENTRIES;
	}
}

const char *get_mgmt_string(int cmd)
{
	switch (cmd) {
		IWL_CMD(MANAGEMENT_ASSOC_REQ);
		IWL_CMD(MANAGEMENT_ASSOC_RESP);
		IWL_CMD(MANAGEMENT_REASSOC_REQ);
		IWL_CMD(MANAGEMENT_REASSOC_RESP);
		IWL_CMD(MANAGEMENT_PROBE_REQ);
		IWL_CMD(MANAGEMENT_PROBE_RESP);
		IWL_CMD(MANAGEMENT_BEACON);
		IWL_CMD(MANAGEMENT_ATIM);
		IWL_CMD(MANAGEMENT_DISASSOC);
		IWL_CMD(MANAGEMENT_AUTH);
		IWL_CMD(MANAGEMENT_DEAUTH);
		IWL_CMD(MANAGEMENT_ACTION);
	default:
		return "UNKNOWN";

	}
}

const char *get_ctrl_string(int cmd)
{
	switch (cmd) {
		IWL_CMD(CONTROL_BACK_REQ);
		IWL_CMD(CONTROL_BACK);
		IWL_CMD(CONTROL_PSPOLL);
		IWL_CMD(CONTROL_RTS);
		IWL_CMD(CONTROL_CTS);
		IWL_CMD(CONTROL_ACK);
		IWL_CMD(CONTROL_CFEND);
		IWL_CMD(CONTROL_CFENDACK);
	default:
		return "UNKNOWN";

	}
}

void iwl_clear_traffic_stats(struct iwl_priv *priv)
{
	memset(&priv->tx_stats, 0, sizeof(struct traffic_stats));
	memset(&priv->rx_stats, 0, sizeof(struct traffic_stats));
}

/*
 * if CONFIG_IWLWIFI_DEBUGFS defined, iwl_update_stats function will
 * record all the MGMT, CTRL and DATA pkt for both TX and Rx pass.
 * Use debugFs to display the rx/rx_statistics
 * if CONFIG_IWLWIFI_DEBUGFS not being defined, then no MGMT and CTRL
 * information will be recorded, but DATA pkt still will be recorded
 * for the reason of iwl_led.c need to control the led blinking based on
 * number of tx and rx data.
 *
 */
void iwl_update_stats(struct iwl_priv *priv, bool is_tx, __le16 fc, u16 len)
{
	struct traffic_stats	*stats;

	if (is_tx)
		stats = &priv->tx_stats;
	else
		stats = &priv->rx_stats;

	if (ieee80211_is_mgmt(fc)) {
		switch (fc & cpu_to_le16(IEEE80211_FCTL_STYPE)) {
		case cpu_to_le16(IEEE80211_STYPE_ASSOC_REQ):
			stats->mgmt[MANAGEMENT_ASSOC_REQ]++;
			break;
		case cpu_to_le16(IEEE80211_STYPE_ASSOC_RESP):
			stats->mgmt[MANAGEMENT_ASSOC_RESP]++;
			break;
		case cpu_to_le16(IEEE80211_STYPE_REASSOC_REQ):
			stats->mgmt[MANAGEMENT_REASSOC_REQ]++;
			break;
		case cpu_to_le16(IEEE80211_STYPE_REASSOC_RESP):
			stats->mgmt[MANAGEMENT_REASSOC_RESP]++;
			break;
		case cpu_to_le16(IEEE80211_STYPE_PROBE_REQ):
			stats->mgmt[MANAGEMENT_PROBE_REQ]++;
			break;
		case cpu_to_le16(IEEE80211_STYPE_PROBE_RESP):
			stats->mgmt[MANAGEMENT_PROBE_RESP]++;
			break;
		case cpu_to_le16(IEEE80211_STYPE_BEACON):
			stats->mgmt[MANAGEMENT_BEACON]++;
			break;
		case cpu_to_le16(IEEE80211_STYPE_ATIM):
			stats->mgmt[MANAGEMENT_ATIM]++;
			break;
		case cpu_to_le16(IEEE80211_STYPE_DISASSOC):
			stats->mgmt[MANAGEMENT_DISASSOC]++;
			break;
		case cpu_to_le16(IEEE80211_STYPE_AUTH):
			stats->mgmt[MANAGEMENT_AUTH]++;
			break;
		case cpu_to_le16(IEEE80211_STYPE_DEAUTH):
			stats->mgmt[MANAGEMENT_DEAUTH]++;
			break;
		case cpu_to_le16(IEEE80211_STYPE_ACTION):
			stats->mgmt[MANAGEMENT_ACTION]++;
			break;
		}
	} else if (ieee80211_is_ctl(fc)) {
		switch (fc & cpu_to_le16(IEEE80211_FCTL_STYPE)) {
		case cpu_to_le16(IEEE80211_STYPE_BACK_REQ):
			stats->ctrl[CONTROL_BACK_REQ]++;
			break;
		case cpu_to_le16(IEEE80211_STYPE_BACK):
			stats->ctrl[CONTROL_BACK]++;
			break;
		case cpu_to_le16(IEEE80211_STYPE_PSPOLL):
			stats->ctrl[CONTROL_PSPOLL]++;
			break;
		case cpu_to_le16(IEEE80211_STYPE_RTS):
			stats->ctrl[CONTROL_RTS]++;
			break;
		case cpu_to_le16(IEEE80211_STYPE_CTS):
			stats->ctrl[CONTROL_CTS]++;
			break;
		case cpu_to_le16(IEEE80211_STYPE_ACK):
			stats->ctrl[CONTROL_ACK]++;
			break;
		case cpu_to_le16(IEEE80211_STYPE_CFEND):
			stats->ctrl[CONTROL_CFEND]++;
			break;
		case cpu_to_le16(IEEE80211_STYPE_CFENDACK):
			stats->ctrl[CONTROL_CFENDACK]++;
			break;
		}
	} else {
		/* data */
		stats->data_cnt++;
		stats->data_bytes += len;
	}
}
#endif

static void iwl_force_rf_reset(struct iwl_priv *priv)
{
	if (test_bit(STATUS_EXIT_PENDING, &priv->status))
		return;

	if (!iwl_is_any_associated(priv)) {
		IWL_DEBUG_SCAN(priv, "force reset rejected: not associated\n");
		return;
	}
	/*
	 * There is no easy and better way to force reset the radio,
	 * the only known method is switching channel which will force to
	 * reset and tune the radio.
	 * Use internal short scan (single channel) operation to should
	 * achieve this objective.
	 * Driver should reset the radio when number of consecutive missed
	 * beacon, or any other uCode error condition detected.
	 */
	IWL_DEBUG_INFO(priv, "perform radio reset.\n");
	iwl_internal_short_hw_scan(priv);
}


int iwl_force_reset(struct iwl_priv *priv, int mode, bool external)
{
	struct iwl_force_reset *force_reset;

	if (test_bit(STATUS_EXIT_PENDING, &priv->status))
		return -EINVAL;

	if (mode >= IWL_MAX_FORCE_RESET) {
		IWL_DEBUG_INFO(priv, "invalid reset request.\n");
		return -EINVAL;
	}
	force_reset = &priv->force_reset[mode];
	force_reset->reset_request_count++;
	if (!external) {
		if (force_reset->last_force_reset_jiffies &&
		    time_after(force_reset->last_force_reset_jiffies +
		    force_reset->reset_duration, jiffies)) {
			IWL_DEBUG_INFO(priv, "force reset rejected\n");
			force_reset->reset_reject_count++;
			return -EAGAIN;
		}
	}
	force_reset->reset_success_count++;
	force_reset->last_force_reset_jiffies = jiffies;
	IWL_DEBUG_INFO(priv, "perform force reset (%d)\n", mode);
	switch (mode) {
	case IWL_RF_RESET:
		iwl_force_rf_reset(priv);
		break;
	case IWL_FW_RESET:
		/*
		 * if the request is from external(ex: debugfs),
		 * then always perform the request in regardless the module
		 * parameter setting
		 * if the request is from internal (uCode error or driver
		 * detect failure), then fw_restart module parameter
		 * need to be check before performing firmware reload
		 */
		if (!external && !iwlagn_mod_params.restart_fw) {
			IWL_DEBUG_INFO(priv, "Cancel firmware reload based on "
				       "module parameter setting\n");
			break;
		}
		IWL_ERR(priv, "On demand firmware reload\n");
		iwlagn_fw_error(priv, true);
		break;
	}
	return 0;
}

int iwl_mac_change_interface(struct ieee80211_hw *hw, struct ieee80211_vif *vif,
			     enum nl80211_iftype newtype, bool newp2p)
{
	struct iwl_priv *priv = hw->priv;
	struct iwl_rxon_context *ctx = iwl_rxon_ctx_from_vif(vif);
	struct iwl_rxon_context *bss_ctx = &priv->contexts[IWL_RXON_CTX_BSS];
	struct iwl_rxon_context *tmp;
	u32 interface_modes;
	int err;

	newtype = ieee80211_iftype_p2p(newtype, newp2p);

	mutex_lock(&priv->mutex);

	if (!ctx->vif || !iwl_is_ready_rf(priv)) {
		/*
		 * Huh? But wait ... this can maybe happen when
		 * we're in the middle of a firmware restart!
		 */
		err = -EBUSY;
		goto out;
	}

	interface_modes = ctx->interface_modes | ctx->exclusive_interface_modes;

	if (!(interface_modes & BIT(newtype))) {
		err = -EBUSY;
		goto out;
	}

	/*
	 * Refuse a change that should be done by moving from the PAN
	 * context to the BSS context instead, if the BSS context is
	 * available and can support the new interface type.
	 */
	if (ctx->ctxid == IWL_RXON_CTX_PAN && !bss_ctx->vif &&
	    (bss_ctx->interface_modes & BIT(newtype) ||
	     bss_ctx->exclusive_interface_modes & BIT(newtype))) {
		BUILD_BUG_ON(NUM_IWL_RXON_CTX != 2);
		err = -EBUSY;
		goto out;
	}

	if (ctx->exclusive_interface_modes & BIT(newtype)) {
		for_each_context(priv, tmp) {
			if (ctx == tmp)
				continue;

			if (!tmp->vif)
				continue;

			/*
			 * The current mode switch would be exclusive, but
			 * another context is active ... refuse the switch.
			 */
			err = -EBUSY;
			goto out;
		}
	}

	/* success */
	iwl_teardown_interface(priv, vif, true);
	vif->type = newtype;
	vif->p2p = newp2p;
	err = iwl_setup_interface(priv, ctx);
	WARN_ON(err);
	/*
	 * We've switched internally, but submitting to the
	 * device may have failed for some reason. Mask this
	 * error, because otherwise mac80211 will not switch
	 * (and set the interface type back) and we'll be
	 * out of sync with it.
	 */
	err = 0;

 out:
	mutex_unlock(&priv->mutex);
	return err;
}

/*
 * On every watchdog tick we check (latest) time stamp. If it does not
 * change during timeout period and queue is not empty we reset firmware.
 */
static int iwl_check_stuck_queue(struct iwl_priv *priv, int cnt)
{
	struct iwl_tx_queue *txq = &priv->txq[cnt];
	struct iwl_queue *q = &txq->q;
	unsigned long timeout;
	int ret;

	if (q->read_ptr == q->write_ptr) {
		txq->time_stamp = jiffies;
		return 0;
	}

	timeout = txq->time_stamp +
		  msecs_to_jiffies(priv->cfg->base_params->wd_timeout);

	if (time_after(jiffies, timeout)) {
		IWL_ERR(priv, "Queue %d stuck for %u ms.\n",
				q->id, priv->cfg->base_params->wd_timeout);
		ret = iwl_force_reset(priv, IWL_FW_RESET, false);
		return (ret == -EAGAIN) ? 0 : 1;
	}

	return 0;
}

/*
 * Making watchdog tick be a quarter of timeout assure we will
 * discover the queue hung between timeout and 1.25*timeout
 */
#define IWL_WD_TICK(timeout) ((timeout) / 4)

/*
 * Watchdog timer callback, we check each tx queue for stuck, if if hung
 * we reset the firmware. If everything is fine just rearm the timer.
 */
void iwl_bg_watchdog(unsigned long data)
{
	struct iwl_priv *priv = (struct iwl_priv *)data;
	int cnt;
	unsigned long timeout;

	if (test_bit(STATUS_EXIT_PENDING, &priv->status))
		return;

	timeout = priv->cfg->base_params->wd_timeout;
	if (timeout == 0)
		return;

	/* monitor and check for stuck cmd queue */
	if (iwl_check_stuck_queue(priv, priv->cmd_queue))
		return;

	/* monitor and check for other stuck queues */
	if (iwl_is_any_associated(priv)) {
		for (cnt = 0; cnt < priv->hw_params.max_txq_num; cnt++) {
			/* skip as we already checked the command queue */
			if (cnt == priv->cmd_queue)
				continue;
			if (iwl_check_stuck_queue(priv, cnt))
				return;
		}
	}

	mod_timer(&priv->watchdog, jiffies +
		  msecs_to_jiffies(IWL_WD_TICK(timeout)));
}

void iwl_setup_watchdog(struct iwl_priv *priv)
{
	unsigned int timeout = priv->cfg->base_params->wd_timeout;

	if (timeout)
		mod_timer(&priv->watchdog,
			  jiffies + msecs_to_jiffies(IWL_WD_TICK(timeout)));
	else
		del_timer(&priv->watchdog);
}

/*
 * extended beacon time format
 * time in usec will be changed into a 32-bit value in extended:internal format
 * the extended part is the beacon counts
 * the internal part is the time in usec within one beacon interval
 */
u32 iwl_usecs_to_beacons(struct iwl_priv *priv, u32 usec, u32 beacon_interval)
{
	u32 quot;
	u32 rem;
	u32 interval = beacon_interval * TIME_UNIT;

	if (!interval || !usec)
		return 0;

	quot = (usec / interval) &
		(iwl_beacon_time_mask_high(priv,
		priv->hw_params.beacon_time_tsf_bits) >>
		priv->hw_params.beacon_time_tsf_bits);
	rem = (usec % interval) & iwl_beacon_time_mask_low(priv,
				   priv->hw_params.beacon_time_tsf_bits);

	return (quot << priv->hw_params.beacon_time_tsf_bits) + rem;
}

/* base is usually what we get from ucode with each received frame,
 * the same as HW timer counter counting down
 */
__le32 iwl_add_beacon_time(struct iwl_priv *priv, u32 base,
			   u32 addon, u32 beacon_interval)
{
	u32 base_low = base & iwl_beacon_time_mask_low(priv,
					priv->hw_params.beacon_time_tsf_bits);
	u32 addon_low = addon & iwl_beacon_time_mask_low(priv,
					priv->hw_params.beacon_time_tsf_bits);
	u32 interval = beacon_interval * TIME_UNIT;
	u32 res = (base & iwl_beacon_time_mask_high(priv,
				priv->hw_params.beacon_time_tsf_bits)) +
				(addon & iwl_beacon_time_mask_high(priv,
				priv->hw_params.beacon_time_tsf_bits));

	if (base_low > addon_low)
		res += base_low - addon_low;
	else if (base_low < addon_low) {
		res += interval + base_low - addon_low;
		res += (1 << priv->hw_params.beacon_time_tsf_bits);
	} else
		res += (1 << priv->hw_params.beacon_time_tsf_bits);

	return cpu_to_le32(res);
}

#ifdef CONFIG_PM

int iwl_pci_suspend(struct device *device)
{
	struct pci_dev *pdev = to_pci_dev(device);
	struct iwl_priv *priv = pci_get_drvdata(pdev);

	/*
	 * This function is called when system goes into suspend state
	 * mac80211 will call iwl_mac_stop() from the mac80211 suspend function
	 * first but since iwl_mac_stop() has no knowledge of who the caller is,
	 * it will not call apm_ops.stop() to stop the DMA operation.
	 * Calling apm_ops.stop here to make sure we stop the DMA.
	 */
	iwl_apm_stop(priv);

	return 0;
}

int iwl_pci_resume(struct device *device)
{
	struct pci_dev *pdev = to_pci_dev(device);
	struct iwl_priv *priv = pci_get_drvdata(pdev);
	bool hw_rfkill = false;

	/*
	 * We disable the RETRY_TIMEOUT register (0x41) to keep
	 * PCI Tx retries from interfering with C3 CPU state.
	 */
	pci_write_config_byte(pdev, PCI_CFG_RETRY_TIMEOUT, 0x00);

	iwl_enable_interrupts(priv);

	if (!(iwl_read32(priv, CSR_GP_CNTRL) &
				CSR_GP_CNTRL_REG_FLAG_HW_RF_KILL_SW))
		hw_rfkill = true;

	if (hw_rfkill)
		set_bit(STATUS_RF_KILL_HW, &priv->status);
	else
		clear_bit(STATUS_RF_KILL_HW, &priv->status);

	wiphy_rfkill_set_hw_state(priv->hw->wiphy, hw_rfkill);

	return 0;
}

const struct dev_pm_ops iwl_pm_ops = {
	.suspend = iwl_pci_suspend,
	.resume = iwl_pci_resume,
	.freeze = iwl_pci_suspend,
	.thaw = iwl_pci_resume,
	.poweroff = iwl_pci_suspend,
	.restore = iwl_pci_resume,
};

#endif /* CONFIG_PM */<|MERGE_RESOLUTION|>--- conflicted
+++ resolved
@@ -873,8 +873,6 @@
 }
 #endif
 
-<<<<<<< HEAD
-=======
 static void iwlagn_abort_notification_waits(struct iwl_priv *priv)
 {
 	unsigned long flags;
@@ -888,7 +886,6 @@
 	wake_up_all(&priv->_agn.notif_waitq);
 }
 
->>>>>>> eaef6a93
 void iwlagn_fw_error(struct iwl_priv *priv, bool ondemand)
 {
 	unsigned int reload_msec;
@@ -900,11 +897,8 @@
 	/* Cancel currently queued command. */
 	clear_bit(STATUS_HCMD_ACTIVE, &priv->status);
 
-<<<<<<< HEAD
-=======
 	iwlagn_abort_notification_waits(priv);
 
->>>>>>> eaef6a93
 	/* Keep the restart process from trying to send host
 	 * commands by clearing the ready bit */
 	clear_bit(STATUS_READY, &priv->status);
@@ -933,11 +927,7 @@
 	}
 
 	if (!test_bit(STATUS_EXIT_PENDING, &priv->status)) {
-<<<<<<< HEAD
-		if (priv->cfg->mod_params->restart_fw) {
-=======
 		if (iwlagn_mod_params.restart_fw) {
->>>>>>> eaef6a93
 			IWL_DEBUG(priv, IWL_DL_FW_ERRORS,
 				  "Restarting adapter due to uCode error.\n");
 			queue_work(priv->workqueue, &priv->restart);
