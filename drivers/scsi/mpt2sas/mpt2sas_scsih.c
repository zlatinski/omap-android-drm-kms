--- conflicted
+++ resolved
@@ -2801,16 +2801,12 @@
 	struct fw_event_work *fw_event;
 
 	if (ioc->is_driver_loading)
-<<<<<<< HEAD
-		return;
-=======
 		return;
 
 	fw_event = kzalloc(sizeof(struct fw_event_work), GFP_ATOMIC);
 	if (!fw_event)
 		return;
 
->>>>>>> 6fe4c6d4
 	fw_event->event = MPT2SAS_REMOVE_UNRESPONDING_DEVICES;
 	fw_event->ioc = ioc;
 	_scsih_fw_event_add(ioc, fw_event);
@@ -7088,7 +7084,6 @@
 			element.ReasonCode = MPI2_EVENT_IR_CHANGE_RC_ADDED;
 			element.VolDevHandle = volume_pg1.DevHandle;
 			_scsih_sas_volume_add(ioc, &element);
-<<<<<<< HEAD
 		}
 	}
 
@@ -7119,38 +7114,6 @@
 		}
 	}
 
-=======
-		}
-	}
-
- skip_to_sas:
-
-	/* sas devices */
-	handle = 0xFFFF;
-	while (!(mpt2sas_config_get_sas_device_pg0(ioc, &mpi_reply,
-	    &sas_device_pg0, MPI2_SAS_DEVICE_PGAD_FORM_GET_NEXT_HANDLE,
-	    handle))) {
-		ioc_status = le16_to_cpu(mpi_reply.IOCStatus) &
-		    MPI2_IOCSTATUS_MASK;
-		if (ioc_status == MPI2_IOCSTATUS_CONFIG_INVALID_PAGE)
-			break;
-		handle = le16_to_cpu(sas_device_pg0.DevHandle);
-		if (!(_scsih_is_end_device(
-		    le32_to_cpu(sas_device_pg0.DeviceInfo))))
-			continue;
-		sas_device = mpt2sas_scsih_sas_device_find_by_sas_address(ioc,
-		    le64_to_cpu(sas_device_pg0.SASAddress));
-		if (sas_device)
-			continue;
-		parent_handle = le16_to_cpu(sas_device_pg0.ParentDevHandle);
-		if (!_scsih_get_sas_address(ioc, parent_handle, &sas_address)) {
-			mpt2sas_transport_update_links(ioc, sas_address, handle,
-			    sas_device_pg0.PhyNum, MPI2_SAS_NEG_LINK_RATE_1_5);
-			_scsih_add_device(ioc, handle, 0, 0);
-		}
-	}
-
->>>>>>> 6fe4c6d4
 	printk(MPT2SAS_INFO_FMT "scan devices: complete\n", ioc->name);
 }
 
