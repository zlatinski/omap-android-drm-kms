#
# Misc strange devices
#

menu "Misc devices"

config SENSORS_LIS3LV02D
	tristate
	depends on INPUT
	select INPUT_POLLDEV
	default n

config AD525X_DPOT
	tristate "Analog Devices Digital Potentiometers"
	depends on (I2C || SPI) && SYSFS
	help
	  If you say yes here, you get support for the Analog Devices
	  AD5258, AD5259, AD5251, AD5252, AD5253, AD5254, AD5255
	  AD5160, AD5161, AD5162, AD5165, AD5200, AD5201, AD5203,
	  AD5204, AD5206, AD5207, AD5231, AD5232, AD5233, AD5235,
	  AD5260, AD5262, AD5263, AD5290, AD5291, AD5292, AD5293,
	  AD7376, AD8400, AD8402, AD8403, ADN2850, AD5241, AD5242,
	  AD5243, AD5245, AD5246, AD5247, AD5248, AD5280, AD5282,
	  ADN2860, AD5273, AD5171, AD5170, AD5172, AD5173, AD5270,
	  AD5271, AD5272, AD5274
	  digital potentiometer chips.

	  See Documentation/misc-devices/ad525x_dpot.txt for the
	  userspace interface.

	  This driver can also be built as a module.  If so, the module
	  will be called ad525x_dpot.

config AD525X_DPOT_I2C
	tristate "support I2C bus connection"
	depends on AD525X_DPOT && I2C
	help
	  Say Y here if you have a digital potentiometers hooked to an I2C bus.

	  To compile this driver as a module, choose M here: the
	  module will be called ad525x_dpot-i2c.

config AD525X_DPOT_SPI
	tristate "support SPI bus connection"
	depends on AD525X_DPOT && SPI_MASTER
	help
	  Say Y here if you have a digital potentiometers hooked to an SPI bus.

	  If unsure, say N (but it's safe to say "Y").

	  To compile this driver as a module, choose M here: the
	  module will be called ad525x_dpot-spi.

config ATMEL_PWM
	tristate "Atmel AT32/AT91 PWM support"
	depends on HAVE_CLK
	help
	  This option enables device driver support for the PWM channels
	  on certain Atmel processors.  Pulse Width Modulation is used for
	  purposes including software controlled power-efficient backlights
	  on LCD displays, motor control, and waveform generation.

config AB8500_PWM
	bool "AB8500 PWM support"
	depends on AB8500_CORE && ARCH_U8500
	select HAVE_PWM
	help
	  This driver exports functions to enable/disble/config/free Pulse
	  Width Modulation in the Analog Baseband Chip AB8500.
	  It is used by led and backlight driver to control the intensity.

config ATMEL_TCLIB
	bool "Atmel AT32/AT91 Timer/Counter Library"
	depends on (AVR32 || ARCH_AT91)
	help
	  Select this if you want a library to allocate the Timer/Counter
	  blocks found on many Atmel processors.  This facilitates using
	  these blocks by different drivers despite processor differences.

config ATMEL_TCB_CLKSRC
	bool "TC Block Clocksource"
	depends on ATMEL_TCLIB
	default y
	help
	  Select this to get a high precision clocksource based on a
	  TC block with a 5+ MHz base clock rate.  Two timer channels
	  are combined to make a single 32-bit timer.

	  When GENERIC_CLOCKEVENTS is defined, the third timer channel
	  may be used as a clock event device supporting oneshot mode
	  (delays of up to two seconds) based on the 32 KiHz clock.

config ATMEL_TCB_CLKSRC_BLOCK
	int
	depends on ATMEL_TCB_CLKSRC
	prompt "TC Block" if ARCH_AT91RM9200 || ARCH_AT91SAM9260 || CPU_AT32AP700X
	default 0
	range 0 1
	help
	  Some chips provide more than one TC block, so you have the
	  choice of which one to use for the clock framework.  The other
	  TC can be used for other purposes, such as PWM generation and
	  interval timing.

config IBM_ASM
	tristate "Device driver for IBM RSA service processor"
	depends on X86 && PCI && INPUT && EXPERIMENTAL
	---help---
	  This option enables device driver support for in-band access to the
	  IBM RSA (Condor) service processor in eServer xSeries systems.
	  The ibmasm device driver allows user space application to access
	  ASM (Advanced Systems Management) functions on the service
	  processor. The driver is meant to be used in conjunction with
	  a user space API.
	  The ibmasm driver also enables the OS to use the UART on the
	  service processor board as a regular serial port. To make use of
	  this feature serial driver support (CONFIG_SERIAL_8250) must be
	  enabled.

	  WARNING: This software may not be supported or function
	  correctly on your IBM server. Please consult the IBM ServerProven
	  website <http://www-03.ibm.com/systems/info/x86servers/serverproven/compat/us/>
	  for information on the specific driver level and support statement
	  for your IBM server.

config PHANTOM
	tristate "Sensable PHANToM (PCI)"
	depends on PCI
	help
	  Say Y here if you want to build a driver for Sensable PHANToM device.

	  This driver is only for PCI PHANToMs.

	  If you choose to build module, its name will be phantom. If unsure,
	  say N here.

config INTEL_MID_PTI
	tristate "Parallel Trace Interface for MIPI P1149.7 cJTAG standard"
	depends on PCI
	default n
	help
	  The PTI (Parallel Trace Interface) driver directs
	  trace data routed from various parts in the system out
	  through an Intel Penwell PTI port and out of the mobile
	  device for analysis with a debugging tool (Lauterbach or Fido).

	  You should select this driver if the target kernel is meant for
	  an Intel Atom (non-netbook) mobile device containing a MIPI
	  P1149.7 standard implementation.

config SGI_IOC4
	tristate "SGI IOC4 Base IO support"
	depends on PCI
	---help---
	  This option enables basic support for the IOC4 chip on certain
	  SGI IO controller cards (IO9, IO10, and PCI-RT).  This option
	  does not enable any specific functions on such a card, but provides
	  necessary infrastructure for other drivers to utilize.

	  If you have an SGI Altix with an IOC4-based card say Y.
	  Otherwise say N.

config TIFM_CORE
	tristate "TI Flash Media interface support (EXPERIMENTAL)"
	depends on EXPERIMENTAL && PCI
	help
	  If you want support for Texas Instruments(R) Flash Media adapters
	  you should select this option and then also choose an appropriate
	  host adapter, such as 'TI Flash Media PCI74xx/PCI76xx host adapter
	  support', if you have a TI PCI74xx compatible card reader, for
	  example.
	  You will also have to select some flash card format drivers. MMC/SD
	  cards are supported via 'MMC/SD Card support: TI Flash Media MMC/SD
	  Interface support (MMC_TIFM_SD)'.

	  To compile this driver as a module, choose M here: the module will
	  be called tifm_core.

config TIFM_7XX1
	tristate "TI Flash Media PCI74xx/PCI76xx host adapter support (EXPERIMENTAL)"
	depends on PCI && TIFM_CORE && EXPERIMENTAL
	default TIFM_CORE
	help
	  This option enables support for Texas Instruments(R) PCI74xx and
	  PCI76xx families of Flash Media adapters, found in many laptops.
	  To make actual use of the device, you will have to select some
	  flash card format drivers, as outlined in the TIFM_CORE Help.

	  To compile this driver as a module, choose M here: the module will
	  be called tifm_7xx1.

config ICS932S401
	tristate "Integrated Circuits ICS932S401"
	depends on I2C && EXPERIMENTAL
	help
	  If you say yes here you get support for the Integrated Circuits
	  ICS932S401 clock control chips.

	  This driver can also be built as a module. If so, the module
	  will be called ics932s401.

config ATMEL_SSC
	tristate "Device driver for Atmel SSC peripheral"
	depends on AVR32 || ARCH_AT91
	---help---
	  This option enables device driver support for Atmel Synchronized
	  Serial Communication peripheral (SSC).

	  The SSC peripheral supports a wide variety of serial frame based
	  communications, i.e. I2S, SPI, etc.

	  If unsure, say N.

config ENCLOSURE_SERVICES
	tristate "Enclosure Services"
	default n
	help
	  Provides support for intelligent enclosures (bays which
	  contain storage devices).  You also need either a host
	  driver (SCSI/ATA) which supports enclosures
	  or a SCSI enclosure device (SES) to use these services.

config SGI_XP
	tristate "Support communication between SGI SSIs"
	depends on NET
	depends on (IA64_GENERIC || IA64_SGI_SN2 || IA64_SGI_UV || X86_UV) && SMP
	select IA64_UNCACHED_ALLOCATOR if IA64_GENERIC || IA64_SGI_SN2
	select GENERIC_ALLOCATOR if IA64_GENERIC || IA64_SGI_SN2
	select SGI_GRU if X86_64 && SMP
	---help---
	  An SGI machine can be divided into multiple Single System
	  Images which act independently of each other and have
	  hardware based memory protection from the others.  Enabling
	  this feature will allow for direct communication between SSIs
	  based on a network adapter and DMA messaging.

config CS5535_MFGPT
	tristate "CS5535/CS5536 Geode Multi-Function General Purpose Timer (MFGPT) support"
	depends on PCI && X86 && MFD_CS5535
	default n
	help
	  This driver provides access to MFGPT functionality for other
	  drivers that need timers.  MFGPTs are available in the CS5535 and
	  CS5536 companion chips that are found in AMD Geode and several
	  other platforms.  They have a better resolution and max interval
	  than the generic PIT, and are suitable for use as high-res timers.
	  You probably don't want to enable this manually; other drivers that
	  make use of it should enable it.

config CS5535_MFGPT_DEFAULT_IRQ
	int
	depends on CS5535_MFGPT
	default 7
	help
	  MFGPTs on the CS5535 require an interrupt.  The selected IRQ
	  can be overridden as a module option as well as by driver that
	  use the cs5535_mfgpt_ API; however, different architectures might
	  want to use a different IRQ by default.  This is here for
	  architectures to set as necessary.

config CS5535_CLOCK_EVENT_SRC
	tristate "CS5535/CS5536 high-res timer (MFGPT) events"
	depends on GENERIC_CLOCKEVENTS && CS5535_MFGPT
	help
	  This driver provides a clock event source based on the MFGPT
	  timer(s) in the CS5535 and CS5536 companion chips.
	  MFGPTs have a better resolution and max interval than the
	  generic PIT, and are suitable for use as high-res timers.

config HP_ILO
	tristate "Channel interface driver for the HP iLO processor"
	depends on PCI
	default n
	help
	  The channel interface driver allows applications to communicate
	  with iLO management processors present on HP ProLiant servers.
	  Upon loading, the driver creates /dev/hpilo/dXccbN files, which
	  can be used to gather data from the management processor, via
	  read and write system calls.

	  To compile this driver as a module, choose M here: the
	  module will be called hpilo.

config SGI_GRU
	tristate "SGI GRU driver"
	depends on X86_UV && SMP
	default n
	select MMU_NOTIFIER
	---help---
	The GRU is a hardware resource located in the system chipset. The GRU
	contains memory that can be mmapped into the user address space. This memory is
	used to communicate with the GRU to perform functions such as load/store,
	scatter/gather, bcopy, AMOs, etc.  The GRU is directly accessed by user
	instructions using user virtual addresses. GRU instructions (ex., bcopy) use
	user virtual addresses for operands.

	If you are not running on a SGI UV system, say N.

config SGI_GRU_DEBUG
	bool  "SGI GRU driver debug"
	depends on SGI_GRU
	default n
	---help---
	This option enables addition debugging code for the SGI GRU driver. If
	you are unsure, say N.

config APDS9802ALS
	tristate "Medfield Avago APDS9802 ALS Sensor module"
	depends on I2C
	help
	  If you say yes here you get support for the ALS APDS9802 ambient
	  light sensor.

	  This driver can also be built as a module.  If so, the module
	  will be called apds9802als.

config ISL29003
	tristate "Intersil ISL29003 ambient light sensor"
	depends on I2C && SYSFS
	help
	  If you say yes here you get support for the Intersil ISL29003
	  ambient light sensor.

	  This driver can also be built as a module.  If so, the module
	  will be called isl29003.

config ISL29020
	tristate "Intersil ISL29020 ambient light sensor"
	depends on I2C
	help
	  If you say yes here you get support for the Intersil ISL29020
	  ambient light sensor.

	  This driver can also be built as a module.  If so, the module
	  will be called isl29020.

config SENSORS_TSL2550
	tristate "Taos TSL2550 ambient light sensor"
	depends on I2C && SYSFS
	help
	  If you say yes here you get support for the Taos TSL2550
	  ambient light sensor.

	  This driver can also be built as a module.  If so, the module
	  will be called tsl2550.

config SENSORS_BH1780
	tristate "ROHM BH1780GLI ambient light sensor"
	depends on I2C && SYSFS
	help
	  If you say yes here you get support for the ROHM BH1780GLI
	  ambient light sensor.

	  This driver can also be built as a module.  If so, the module
	  will be called bh1780gli.

config SENSORS_BH1770
         tristate "BH1770GLC / SFH7770 combined ALS - Proximity sensor"
         depends on I2C
         ---help---
           Say Y here if you want to build a driver for BH1770GLC (ROHM) or
	   SFH7770 (Osram) combined ambient light and proximity sensor chip.

           To compile this driver as a module, choose M here: the
           module will be called bh1770glc. If unsure, say N here.

config SENSORS_APDS990X
	 tristate "APDS990X combined als and proximity sensors"
	 depends on I2C
	 default n
	 ---help---
	   Say Y here if you want to build a driver for Avago APDS990x
	   combined ambient light and proximity sensor chip.

	   To compile this driver as a module, choose M here: the
	   module will be called apds990x. If unsure, say N here.

config HMC6352
	tristate "Honeywell HMC6352 compass"
	depends on I2C
	help
	  This driver provides support for the Honeywell HMC6352 compass,
	  providing configuration and heading data via sysfs.

config SENSORS_AK8975
	tristate "AK8975 compass support"
	default n
	depends on I2C
	help
	  If you say yes here you get support for Asahi Kasei's
	  orientation sensor AK8975.

config EP93XX_PWM
	tristate "EP93xx PWM support"
	depends on ARCH_EP93XX
	help
	  This option enables device driver support for the PWM channels
	  on the Cirrus EP93xx processors.  The EP9307 chip only has one
	  PWM channel all the others have two, the second channel is an
	  alternate function of the EGPIO14 pin.  A sysfs interface is
	  provided to control the PWM channels.

	  To compile this driver as a module, choose M here: the module will
	  be called ep93xx_pwm.

config DS1682
	tristate "Dallas DS1682 Total Elapsed Time Recorder with Alarm"
	depends on I2C && EXPERIMENTAL
	help
	  If you say yes here you get support for Dallas Semiconductor
	  DS1682 Total Elapsed Time Recorder.

	  This driver can also be built as a module.  If so, the module
	  will be called ds1682.

config SPEAR13XX_PCIE_GADGET
	bool "PCIe gadget support for SPEAr13XX platform"
	depends on ARCH_SPEAR13XX
	default n
	help
	 This option enables gadget support for PCIe controller. If
	 board file defines any controller as PCIe endpoint then a sysfs
	 entry will be created for that controller. User can use these
	 sysfs node to configure PCIe EP as per his requirements.

config TI_DAC7512
	tristate "Texas Instruments DAC7512"
	depends on SPI && SYSFS
	help
	  If you say yes here you get support for the Texas Instruments
	  DAC7512 16-bit digital-to-analog converter.

	  This driver can also be built as a module. If so, the module
	  will be called ti_dac7512.

config UID_STAT
	bool "UID based statistics tracking exported to /proc/uid_stat"
	default n

config VMWARE_BALLOON
	tristate "VMware Balloon Driver"
	depends on X86
	help
	  This is VMware physical memory management driver which acts
	  like a "balloon" that can be inflated to reclaim physical pages
	  by reserving them in the guest and invalidating them in the
	  monitor, freeing up the underlying machine pages so they can
	  be allocated to other guests. The balloon can also be deflated
	  to allow the guest to use more physical memory.

	  If unsure, say N.

	  To compile this driver as a module, choose M here: the
	  module will be called vmw_balloon.

config TI_EMIF
	tristate "Texas Instruments EMIF driver"
	select DDR
	help
	  This driver is for the EMIF module available in Texas Instruments
	  SoCs. EMIF is an SDRAM controller that, based on its revision,
	  supports one or more of DDR2, DDR3, and LPDDR2 SDRAM protocols.
	  This driver takes care of only LPDDR2 memories presently. The
	  functions of the driver includes re-configuring AC timing
	  parameters and other settings during frequency, voltage and
	  temperature changes

config ARM_CHARLCD
	bool "ARM Ltd. Character LCD Driver"
	depends on PLAT_VERSATILE
	help
	  This is a driver for the character LCD found on the ARM Ltd.
	  Versatile and RealView Platform Baseboards. It doesn't do
	  very much more than display the text "ARM Linux" on the first
	  line and the Linux version on the second line, but that's
	  still useful.

config BMP085
	tristate "BMP085 digital pressure sensor"
	depends on I2C && SYSFS
	help
	  If you say yes here you get support for the Bosch Sensortec
	  BMP085 digital pressure sensor.

	  To compile this driver as a module, choose M here: the
	  module will be called bmp085.

config PCH_PHUB
	tristate "Intel EG20T PCH/LAPIS Semicon IOH(ML7213/ML7223/ML7831) PHUB"
	depends on PCI
	help
	  This driver is for PCH(Platform controller Hub) PHUB(Packet Hub) of
	  Intel Topcliff which is an IOH(Input/Output Hub) for x86 embedded
	  processor. The Topcliff has MAC address and Option ROM data in SROM.
	  This driver can access MAC address and Option ROM data in SROM.

	  This driver also can be used for LAPIS Semiconductor's IOH,
	  ML7213/ML7223/ML7831.
	  ML7213 which is for IVI(In-Vehicle Infotainment) use.
	  ML7223 IOH is for MP(Media Phone) use.
	  ML7831 IOH is for general purpose use.
	  ML7213/ML7223/ML7831 is companion chip for Intel Atom E6xx series.
	  ML7213/ML7223/ML7831 is completely compatible for Intel EG20T PCH.

	  To compile this driver as a module, choose M here: the module will
	  be called pch_phub.

config USB_SWITCH_FSA9480
	tristate "FSA9480 USB Switch"
	depends on I2C
	help
	  The FSA9480 is a USB port accessory detector and switch.
	  The FSA9480 is fully controlled using I2C and enables USB data,
	  stereo and mono audio, video, microphone and UART data to use
	  a common connector port.

config MAX8997_MUIC
	tristate "MAX8997 MUIC Support"
	depends on MFD_MAX8997
	help
	  If you say yes here you get support for the MUIC device of
	  Maxim MAX8997 PMIC.
	  The MAX8997 MUIC is a USB port accessory detector and switch.

<<<<<<< HEAD
config WL127X_RFKILL
	tristate "Bluetooth power control driver for TI wl127x"
	depends on RFKILL
	default n
	---help---
	 Creates an rfkill entry in sysfs for power control of Bluetooth
	 TI wl127x chips.
	 
config DRV2667_HAPTICS
	tristate "Texas Instruments DRV2667 Haptics driver"
	depends on I2C
	default n
	help
	 This is the driver for the TI DRV2667 Haptics piezoelectric driver.
=======
config OMAP_OCP2SCP
	tristate "OMAP OCP2SCP DRIVER"
	help
	  Driver to enable ocp2scp module which transforms ocp interface
	  protocol to scp protocol. In OMAP4, USB PHY is connected via
	  OCP2SCP and in OMAP5, both USB PHY and SATA PHY is connected via
	  OCP2SCP.
>>>>>>> 7f7b7431

source "drivers/misc/c2port/Kconfig"
source "drivers/misc/eeprom/Kconfig"
source "drivers/misc/cb710/Kconfig"
source "drivers/misc/iwmc3200top/Kconfig"
source "drivers/misc/ti-st/Kconfig"
source "drivers/misc/lis3lv02d/Kconfig"
source "drivers/misc/carma/Kconfig"
source "drivers/misc/altera-stapl/Kconfig"
endmenu<|MERGE_RESOLUTION|>--- conflicted
+++ resolved
@@ -522,7 +522,6 @@
 	  Maxim MAX8997 PMIC.
 	  The MAX8997 MUIC is a USB port accessory detector and switch.
 
-<<<<<<< HEAD
 config WL127X_RFKILL
 	tristate "Bluetooth power control driver for TI wl127x"
 	depends on RFKILL
@@ -537,7 +536,7 @@
 	default n
 	help
 	 This is the driver for the TI DRV2667 Haptics piezoelectric driver.
-=======
+
 config OMAP_OCP2SCP
 	tristate "OMAP OCP2SCP DRIVER"
 	help
@@ -545,7 +544,6 @@
 	  protocol to scp protocol. In OMAP4, USB PHY is connected via
 	  OCP2SCP and in OMAP5, both USB PHY and SATA PHY is connected via
 	  OCP2SCP.
->>>>>>> 7f7b7431
 
 source "drivers/misc/c2port/Kconfig"
 source "drivers/misc/eeprom/Kconfig"
