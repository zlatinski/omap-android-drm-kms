--- conflicted
+++ resolved
@@ -1353,10 +1353,7 @@
 #define BTRFS_MOUNT_USER_SUBVOL_RM_ALLOWED (1 << 14)
 #define BTRFS_MOUNT_ENOSPC_DEBUG	 (1 << 15)
 #define BTRFS_MOUNT_AUTO_DEFRAG		(1 << 16)
-<<<<<<< HEAD
-=======
 #define BTRFS_MOUNT_INODE_MAP_CACHE	(1 << 17)
->>>>>>> 56299378
 
 #define btrfs_clear_opt(o, opt)		((o) &= ~BTRFS_MOUNT_##opt)
 #define btrfs_set_opt(o, opt)		((o) |= BTRFS_MOUNT_##opt)
