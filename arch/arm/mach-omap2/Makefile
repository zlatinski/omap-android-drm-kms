#
# Makefile for the linux kernel.
#

# Common support
obj-y := id.o io.o control.o mux.o devices.o serial.o gpmc.o timer.o pm.o \
	 common.o gpio.o dma.o wd_timer.o display.o i2c.o

omap-2-3-common				= irq.o sdrc.o
hwmod-common				= omap_hwmod.o \
					  omap_hwmod_common_data.o
clock-common				= clock.o clock_common_data.o \
					  clkt_dpll.o clkt_clksel.o
secure-common				= omap-smc.o omap-secure.o
omap-4-5-common				= omap4-common.o omap-wakeupgen.o \
					  sleep4xxx_5xxx.o

obj-$(CONFIG_ARCH_OMAP2) += $(omap-2-3-common) $(hwmod-common)
obj-$(CONFIG_ARCH_OMAP3) += $(omap-2-3-common) $(hwmod-common) $(secure-common)
obj-$(CONFIG_ARCH_OMAP4) += prm44xx.o $(hwmod-common) $(secure-common) $(omap-4-5-common)
obj-$(CONFIG_ARCH_OMAP5) += prm44xx.o $(hwmod-common) $(secure-common) $(omap-4-5-common)

ifneq ($(CONFIG_SND_OMAP_SOC_MCBSP),)
obj-y += mcbsp.o
endif

obj-$(CONFIG_TWL4030_CORE) += omap_twl.o
obj-$(CONFIG_OMAP_TPS6236X) += omap_tps6236x.o
obj-$(CONFIG_MFD_PALMAS) += omap_palmas.o

# SMP support ONLY available for OMAP4
obj-$(CONFIG_SMP)			+= omap-smp.o omap-headsmp.o
obj-$(CONFIG_HOTPLUG_CPU)		+= omap-hotplug.o

plus_sec := $(call as-instr,.arch_extension sec,+sec)
AFLAGS_omap-headsmp.o			:=-Wa,-march=armv7-a$(plus_sec)
AFLAGS_omap-smc.o			:=-Wa,-march=armv7-a$(plus_sec)
AFLAGS_sleep4xxx_5xxx.o			:=-Wa,-march=armv7-a$(plus_sec)

# Functions loaded to SRAM
obj-$(CONFIG_SOC_OMAP2420)		+= sram242x.o
obj-$(CONFIG_SOC_OMAP2430)		+= sram243x.o
obj-$(CONFIG_ARCH_OMAP3)		+= sram34xx.o

AFLAGS_sram242x.o			:=-Wa,-march=armv6
AFLAGS_sram243x.o			:=-Wa,-march=armv6
AFLAGS_sram34xx.o			:=-Wa,-march=armv7-a

# Pin multiplexing
obj-$(CONFIG_SOC_OMAP2420)		+= mux2420.o
obj-$(CONFIG_SOC_OMAP2430)		+= mux2430.o
obj-$(CONFIG_ARCH_OMAP3)		+= mux34xx.o
obj-$(CONFIG_ARCH_OMAP4)		+= mux44xx.o
obj-$(CONFIG_ARCH_OMAP5)		+= mux54xx.o

# SMS/SDRC
obj-$(CONFIG_ARCH_OMAP2)		+= sdrc2xxx.o
# obj-$(CONFIG_ARCH_OMAP3)		+= sdrc3xxx.o

# OPP table initialization
ifeq ($(CONFIG_PM_OPP),y)
obj-y					+= opp.o
obj-$(CONFIG_ARCH_OMAP3)		+= opp3xxx_data.o
obj-$(CONFIG_ARCH_OMAP4)		+= opp4xxx_data.o
obj-$(CONFIG_ARCH_OMAP5)		+= opp5xxx_data.o
endif

# CPUFREQ driver
obj-$(CONFIG_CPU_FREQ)                  += dvfs.o

# Power Management
ifeq ($(CONFIG_PM),y)
omap-4-5-common-pm			= pm4xxx_5xxx.o omap-mpuss-lowpower.o
obj-$(CONFIG_ARCH_OMAP2)		+= pm24xx.o
obj-$(CONFIG_ARCH_OMAP2)		+= sleep24xx.o
obj-$(CONFIG_ARCH_OMAP3)		+= pm34xx.o sleep34xx.o \
					   cpuidle34xx.o
obj-$(CONFIG_ARCH_OMAP4)		+= $(omap-4-5-common-pm) cpuidle44xx.o
obj-$(CONFIG_ARCH_OMAP5)		+= $(omap-4-5-common-pm) cpuidle5xxx.o
obj-$(CONFIG_PM_DEBUG)			+= pm-debug.o
obj-$(CONFIG_OMAP_SMARTREFLEX)          += sr_device.o smartreflex.o
obj-$(CONFIG_OMAP_SMARTREFLEX_CLASS3)	+= smartreflex-class3.o

AFLAGS_sleep24xx.o			:=-Wa,-march=armv6
AFLAGS_sleep34xx.o			:=-Wa,-march=armv7-a$(plus_sec)

ifeq ($(CONFIG_PM_VERBOSE),y)
CFLAGS_pm_bus.o				+= -DDEBUG
endif

endif

# PRCM
obj-y					+= prm_common.o
obj-$(CONFIG_ARCH_OMAP2)		+= prcm.o cm2xxx_3xxx.o prm2xxx_3xxx.o
obj-$(CONFIG_ARCH_OMAP3)		+= prcm.o cm2xxx_3xxx.o prm2xxx_3xxx.o \
					   vc3xxx_data.o vp3xxx_data.o
# XXX The presence of cm2xxx_3xxx.o on the line below is temporary and
# will be removed once the OMAP4 part of the codebase is converted to
# use OMAP4-specific PRCM functions.
obj-$(CONFIG_ARCH_OMAP4)		+= prcm.o cm2xxx_3xxx.o cminst44xx.o \
					   cm44xx.o prcm_mpu44xx.o \
					   prminst44xx.o vc44xx_data.o \
					   vp44xx_data.o prm44xx.o

obj-$(CONFIG_ARCH_OMAP5)                += prcm.o cm2xxx_3xxx.o cminst44xx.o \
					   cm44xx.o prcm_mpu44xx.o \
					   prminst44xx.o vc54xx_data.o \
					   vp54xx_data.o

# OMAP voltage domains
voltagedomain-common			:= voltage.o vc.o vp.o
obj-$(CONFIG_ARCH_OMAP2)		+= $(voltagedomain-common) \
					   voltagedomains2xxx_data.o
obj-$(CONFIG_ARCH_OMAP3)		+= $(voltagedomain-common) \
					   voltagedomains3xxx_data.o
obj-$(CONFIG_ARCH_OMAP4)		+= $(voltagedomain-common) \
					   voltagedomains44xx_data.o
obj-$(CONFIG_ARCH_OMAP5)		+= $(voltagedomain-common) \
					   voltagedomains54xx_data.o


# OMAP powerdomain framework
powerdomain-common			+= powerdomain.o powerdomain-common.o
obj-$(CONFIG_ARCH_OMAP2)		+= $(powerdomain-common) \
					   powerdomain2xxx_3xxx.o \
					   powerdomains2xxx_data.o \
					   powerdomains2xxx_3xxx_data.o
obj-$(CONFIG_ARCH_OMAP3)		+= $(powerdomain-common) \
					   powerdomain2xxx_3xxx.o \
					   powerdomains3xxx_data.o \
					   powerdomains2xxx_3xxx_data.o
obj-$(CONFIG_ARCH_OMAP4)		+= $(powerdomain-common) \
					   powerdomain4xxx_5xxx.o \
					   powerdomains44xx_data.o
obj-$(CONFIG_ARCH_OMAP5)                += $(powerdomain-common) \
					   powerdomain4xxx_5xxx.o \
					   powerdomains54xx_data.o
# PRCM clockdomain control
obj-$(CONFIG_ARCH_OMAP2)		+= clockdomain.o \
					   clockdomain2xxx_3xxx.o \
					   clockdomains2xxx_3xxx_data.o
obj-$(CONFIG_SOC_OMAP2420)		+= clockdomains2420_data.o
obj-$(CONFIG_SOC_OMAP2430)		+= clockdomains2430_data.o
obj-$(CONFIG_ARCH_OMAP3)		+= clockdomain.o \
					   clockdomain2xxx_3xxx.o \
					   clockdomains2xxx_3xxx_data.o \
					   clockdomains3xxx_data.o
obj-$(CONFIG_ARCH_OMAP4)		+= clockdomain.o \
					   clockdomain44xx.o \
					   clockdomains44xx_data.o
obj-$(CONFIG_ARCH_OMAP5)                += clockdomain.o \
                                           clockdomain44xx.o \
                                           clockdomains54xx_data.o

# Clock framework
obj-$(CONFIG_ARCH_OMAP2)		+= $(clock-common) clock2xxx.o \
					   clkt2xxx_sys.o \
					   clkt2xxx_dpllcore.o \
					   clkt2xxx_virt_prcm_set.o \
					   clkt2xxx_apll.o clkt2xxx_osc.o \
					   clkt2xxx_dpll.o clkt_iclk.o
obj-$(CONFIG_SOC_OMAP2420)		+= clock2420_data.o
obj-$(CONFIG_SOC_OMAP2430)		+= clock2430.o clock2430_data.o
obj-$(CONFIG_ARCH_OMAP3)		+= $(clock-common) clock3xxx.o \
					   clock34xx.o clkt34xx_dpll3m2.o \
					   clock3517.o clock36xx.o \
					   dpll3xxx.o clock3xxx_data.o \
					   clkt_iclk.o
obj-$(CONFIG_ARCH_OMAP4)		+= $(clock-common) clock44xx_data.o \
					   dpll3xxx.o dpll44xx_54xx.o
obj-$(CONFIG_ARCH_OMAP5)		+= $(clock-common) clock54xx_data.o \
					   dpll3xxx.o dpll44xx_54xx.o

# OMAP2 clock rate set data (old "OPP" data)
obj-$(CONFIG_SOC_OMAP2420)		+= opp2420_data.o
obj-$(CONFIG_SOC_OMAP2430)		+= opp2430_data.o

# hwmod data
obj-$(CONFIG_SOC_OMAP2420)		+= omap_hwmod_2xxx_ipblock_data.o \
					   omap_hwmod_2xxx_3xxx_ipblock_data.o \
					   omap_hwmod_2xxx_interconnect_data.o \
					   omap_hwmod_2xxx_3xxx_interconnect_data.o \
					   omap_hwmod_2420_data.o
obj-$(CONFIG_SOC_OMAP2430)		+= omap_hwmod_2xxx_ipblock_data.o \
					   omap_hwmod_2xxx_3xxx_ipblock_data.o \
					   omap_hwmod_2xxx_interconnect_data.o \
					   omap_hwmod_2xxx_3xxx_interconnect_data.o \
					   omap_hwmod_2430_data.o
obj-$(CONFIG_ARCH_OMAP3)		+= omap_hwmod_2xxx_3xxx_ipblock_data.o \
					   omap_hwmod_2xxx_3xxx_interconnect_data.o \
					   omap_hwmod_3xxx_data.o
obj-$(CONFIG_ARCH_OMAP4)		+= omap_hwmod_44xx_data.o
obj-$(CONFIG_ARCH_OMAP5)		+= omap_hwmod_54xx_data.o

# EMU peripherals
obj-$(CONFIG_OMAP3_EMU)			+= emu.o

# L3 interconnect
obj-$(CONFIG_ARCH_OMAP3)		+= omap_l3_smx.o
obj-$(CONFIG_ARCH_OMAP4)		+= omap_l3_noc.o
obj-$(CONFIG_ARCH_OMAP5)                += omap_l3_noc.o

obj-$(CONFIG_OMAP_MBOX_FWK)		+= mailbox_mach.o
mailbox_mach-objs			:= mailbox.o

obj-$(CONFIG_OMAP_IOMMU)		+= iommu2.o

iommu-$(CONFIG_OMAP_IOMMU)		:= omap-iommu.o
obj-y					+= $(iommu-m) $(iommu-y)

ifneq ($(CONFIG_TIDSPBRIDGE),)
obj-y					+= dsp.o
endif

ifneq ($(CONFIG_DRM_OMAP),)
obj-y					+= drm.o
endif

# Specific board support
obj-$(CONFIG_MACH_OMAP_GENERIC)		+= board-generic.o
obj-$(CONFIG_MACH_OMAP_H4)		+= board-h4.o
obj-$(CONFIG_MACH_OMAP_2430SDP)		+= board-2430sdp.o
obj-$(CONFIG_MACH_OMAP_APOLLON)		+= board-apollon.o
obj-$(CONFIG_MACH_OMAP3_BEAGLE)		+= board-omap3beagle.o
obj-$(CONFIG_MACH_DEVKIT8000)     	+= board-devkit8000.o
obj-$(CONFIG_MACH_OMAP_LDP)		+= board-ldp.o
obj-$(CONFIG_MACH_OMAP3530_LV_SOM)      += board-omap3logic.o
obj-$(CONFIG_MACH_OMAP3_TORPEDO)        += board-omap3logic.o
obj-$(CONFIG_MACH_ENCORE)		+= board-omap3encore.o
obj-$(CONFIG_MACH_OVERO)		+= board-overo.o
obj-$(CONFIG_MACH_OMAP3EVM)		+= board-omap3evm.o
obj-$(CONFIG_MACH_OMAP3_PANDORA)	+= board-omap3pandora.o
obj-$(CONFIG_MACH_OMAP_3430SDP)		+= board-3430sdp.o
obj-$(CONFIG_MACH_NOKIA_N8X0)		+= board-n8x0.o
obj-$(CONFIG_MACH_NOKIA_RM680)		+= board-rm680.o \
					   sdram-nokia.o
obj-$(CONFIG_MACH_NOKIA_RX51)		+= board-rx51.o \
					   sdram-nokia.o \
					   board-rx51-peripherals.o \
					   board-rx51-video.o
obj-$(CONFIG_MACH_OMAP_ZOOM2)		+= board-zoom.o \
					   board-zoom-peripherals.o \
					   board-zoom-display.o \
					   board-zoom-debugboard.o
obj-$(CONFIG_MACH_OMAP_ZOOM3)		+= board-zoom.o \
					   board-zoom-peripherals.o \
					   board-zoom-display.o \
					   board-zoom-debugboard.o
obj-$(CONFIG_MACH_OMAP_3630SDP)		+= board-3630sdp.o \
					   board-zoom-peripherals.o \
					   board-zoom-display.o
obj-$(CONFIG_MACH_CM_T35)		+= board-cm-t35.o
obj-$(CONFIG_MACH_CM_T3517)		+= board-cm-t3517.o
obj-$(CONFIG_MACH_IGEP0020)		+= board-igep0020.o
obj-$(CONFIG_MACH_OMAP3_TOUCHBOOK)	+= board-omap3touchbook.o
obj-$(CONFIG_MACH_OMAP_4430SDP)		+= board-4430sdp.o
obj-$(CONFIG_MACH_OMAP4_PANDA)		+= board-omap4panda.o

obj-$(CONFIG_MACH_PCM049)		+= board-omap4pcm049.o

obj-$(CONFIG_MACH_OMAP3517EVM)		+= board-am3517evm.o

obj-$(CONFIG_MACH_CRANEBOARD)		+= board-am3517crane.o

obj-$(CONFIG_MACH_SBC3530)		+= board-omap3stalker.o
obj-$(CONFIG_MACH_TI8168EVM)		+= board-ti8168evm.o
obj-$(CONFIG_MACH_TI8148EVM)		+= board-ti8168evm.o
obj-$(CONFIG_MACH_OMAP5_SEVM)		+= board-omap5evm.o \
<<<<<<< HEAD
					   board-54xx-sevm-dock.o \
					   board-54xx-sevm-touch.o \
					   board-54xx-sevm-sensors.o \
					   board-54xx-sevm-connectivity.o \
					   board-54xx-sevm-panel.o \
=======
					   board-omap5evm-serial.o \
>>>>>>> 6e88e022
					      hsmmc.o
obj-$(CONFIG_MACH_OMAP5_PANDA)		+= board-omap5panda.o

ifeq ($(CONFIG_OMAP_HSI_DEVICE),y)
obj-$(CONFIG_MACH_OMAP5_SEVM)		+= board-omap5evm-modem.o
endif

# Platform specific device init code

omap-flash-$(CONFIG_MTD_NAND_OMAP2)	:= board-flash.o
omap-flash-$(CONFIG_MTD_ONENAND_OMAP2)	:= board-flash.o
obj-y					+= $(omap-flash-y) $(omap-flash-m)

omap-hsmmc-$(CONFIG_MMC_OMAP_HS)	:= hsmmc.o
obj-y					+= $(omap-hsmmc-m) $(omap-hsmmc-y)


usbfs-$(CONFIG_ARCH_OMAP_OTG)		:= usb-fs.o
obj-y					+= $(usbfs-m) $(usbfs-y)
obj-y					+= usb-musb.o
obj-y					+= omap_phy_internal.o

ifneq ($(CONFIG_USB_DWC3),)
obj-y					+= usb-dwc3.o
endif

obj-$(CONFIG_MACH_OMAP2_TUSB6010)	+= usb-tusb6010.o
obj-y					+= usb-host.o

onenand-$(CONFIG_MTD_ONENAND_OMAP2)	:= gpmc-onenand.o
obj-y					+= $(onenand-m) $(onenand-y)

nand-$(CONFIG_MTD_NAND_OMAP2)		:= gpmc-nand.o
obj-y					+= $(nand-m) $(nand-y)

smc91x-$(CONFIG_SMC91X)			:= gpmc-smc91x.o
obj-y					+= $(smc91x-m) $(smc91x-y)

smsc911x-$(CONFIG_SMSC911X)		:= gpmc-smsc911x.o
obj-y					+= $(smsc911x-m) $(smsc911x-y)
ifneq ($(CONFIG_HWSPINLOCK_OMAP),)
obj-y					+= hwspinlock.o
endif

emac-$(CONFIG_TI_DAVINCI_EMAC)		:= am35xx-emac.o
obj-y					+= $(emac-m) $(emac-y)

obj-y					+= common-board-devices.o twl-common.o

emif-omap-$(CONFIG_TI_EMIF)		:= emif_omap.o
obj-y					+= $(emif-omap-m) $(emif-omap-y)

obj-$(CONFIG_ARCH_OMAP4)		+= board-omap-identity.o
obj-$(CONFIG_ARCH_OMAP5)		+= board-omap-identity.o
obj-$(CONFIG_OMAP_HSI_DEVICE)           += omap_hsi.o
ifneq ($(CONFIG_OMAP_REMOTEPROC),)
obj-y					+= remoteproc.o
endif

ifneq ($(CONFIG_OMAP_RPMSG_RESMGR),)
obj-y					+= rpmsg_resmgr.o
endif

obj-$(CONFIG_ION_OMAP)			+= omap4_ion.o omap5_ion.o
obj-$(CONFIG_OMAP_RAM_CONSOLE)		+= omap_ram_console.o<|MERGE_RESOLUTION|>--- conflicted
+++ resolved
@@ -267,15 +267,12 @@
 obj-$(CONFIG_MACH_TI8168EVM)		+= board-ti8168evm.o
 obj-$(CONFIG_MACH_TI8148EVM)		+= board-ti8168evm.o
 obj-$(CONFIG_MACH_OMAP5_SEVM)		+= board-omap5evm.o \
-<<<<<<< HEAD
 					   board-54xx-sevm-dock.o \
 					   board-54xx-sevm-touch.o \
 					   board-54xx-sevm-sensors.o \
 					   board-54xx-sevm-connectivity.o \
 					   board-54xx-sevm-panel.o \
-=======
 					   board-omap5evm-serial.o \
->>>>>>> 6e88e022
 					      hsmmc.o
 obj-$(CONFIG_MACH_OMAP5_PANDA)		+= board-omap5panda.o
 
