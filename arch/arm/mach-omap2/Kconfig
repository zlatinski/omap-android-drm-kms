if ARCH_OMAP2PLUS

menu "TI OMAP2/3/4 Specific Features"

config ARCH_OMAP2PLUS_TYPICAL
	bool "Typical OMAP configuration"
	default y
	select AEABI
	select REGULATOR
	select PM_RUNTIME
	select VFP
	select NEON if ARCH_OMAP3 || ARCH_OMAP4 || ARCH_OMAP5
	select SERIAL_OMAP
	select SERIAL_OMAP_CONSOLE
	select I2C
	select I2C_OMAP
	select MENELAUS if ARCH_OMAP2
	select TWL4030_CORE if ARCH_OMAP3 || ARCH_OMAP4
	select TWL4030_POWER if ARCH_OMAP3 || ARCH_OMAP4
	help
	  Compile a kernel suitable for booting most boards

config ARCH_OMAP2
	bool "TI OMAP2"
	depends on ARCH_OMAP2PLUS
	default y
	select CPU_V6
	select MULTI_IRQ_HANDLER

config ARCH_OMAP3
	bool "TI OMAP3"
	depends on ARCH_OMAP2PLUS
	default y
	select CPU_V7
	select USB_ARCH_HAS_EHCI if USB_SUPPORT
	select ARCH_HAS_OPP
	select PM_OPP if PM
	select ARM_CPU_SUSPEND if PM
	select MULTI_IRQ_HANDLER

config ARCH_OMAP4
	bool "TI OMAP4"
	default y
	depends on ARCH_OMAP2PLUS
	select CACHE_L2X0
	select CPU_V7
	select ARM_GIC
	select HAVE_SMP
	select LOCAL_TIMERS if SMP
	select PL310_ERRATA_588369
	select PL310_ERRATA_727915
	select ARM_ERRATA_720789
	select ARCH_HAS_OPP
	select PM_OPP if PM
	select USB_ARCH_HAS_EHCI if USB_SUPPORT
	select ARM_CPU_SUSPEND if PM
	select ARCH_NEEDS_CPU_IDLE_COUPLED
	select TI_EMIF

config ARCH_OMAP5
	bool "TI OMAP5"
	default y
	depends on ARCH_OMAP2PLUS
	select CPU_V7
	select ARM_GIC
	select HAVE_SMP
	select ARM_ERRATA_761171
	select ARM_ERRATA_4668
	select USB_ARCH_HAS_EHCI if USB_SUPPORT
	select USB_ARCH_HAS_XHCI if USB_SUPPORT
	select ARM_ARCH_TIMER
	select ARCH_NEEDS_CPU_IDLE_COUPLED
	select ARCH_HAS_OPP
	select PM_OPP if PM
	select TI_EMIF

comment "OMAP Core Type"
	depends on ARCH_OMAP2

config SOC_OMAP2420
	bool "OMAP2420 support"
	depends on ARCH_OMAP2
	default y
	select OMAP_DM_TIMER
	select ARCH_OMAP_OTG

config SOC_OMAP2430
	bool "OMAP2430 support"
	depends on ARCH_OMAP2
	default y
	select ARCH_OMAP_OTG

config SOC_OMAP3430
	bool "OMAP3430 support"
	depends on ARCH_OMAP3
	default y
	select ARCH_OMAP_OTG

config SOC_OMAPTI81XX
	bool "TI81XX support"
	depends on ARCH_OMAP3
	default y

config SOC_OMAPAM33XX
	bool "AM33XX support"
	depends on ARCH_OMAP3
	default y

config OMAP_PACKAGE_ZAF
       bool

config OMAP_PACKAGE_ZAC
       bool

config OMAP_PACKAGE_CBC
       bool

config OMAP_PACKAGE_CBB
       bool

config OMAP_PACKAGE_CUS
       bool

config OMAP_PACKAGE_CBP
       bool

config OMAP_PACKAGE_CBL
       bool

config OMAP_PACKAGE_CBS
       bool

comment "OMAP Board Type"
	depends on ARCH_OMAP2PLUS

config MACH_OMAP_GENERIC
	bool "Generic OMAP2+ board"
	depends on ARCH_OMAP2PLUS
	default y
	help
	  Support for generic TI OMAP2+ boards using Flattened Device Tree.
	  More information at Documentation/devicetree

config MACH_OMAP2_TUSB6010
	bool
	depends on ARCH_OMAP2 && SOC_OMAP2420
	default y if MACH_NOKIA_N8X0

config MACH_OMAP_H4
	bool "OMAP 2420 H4 board"
	depends on SOC_OMAP2420
	default y
	select OMAP_PACKAGE_ZAF
	select OMAP_DEBUG_DEVICES

config MACH_OMAP_APOLLON
	bool "OMAP 2420 Apollon board"
	depends on SOC_OMAP2420
	default y
	select OMAP_PACKAGE_ZAC

config MACH_OMAP_2430SDP
	bool "OMAP 2430 SDP board"
	depends on SOC_OMAP2430
	default y
	select OMAP_PACKAGE_ZAC

config MACH_OMAP3_BEAGLE
	bool "OMAP3 BEAGLE board"
	depends on ARCH_OMAP3
	default y
	select OMAP_PACKAGE_CBB

config MACH_DEVKIT8000
	bool "DEVKIT8000 board"
	depends on ARCH_OMAP3
	default y
	select OMAP_PACKAGE_CUS

config MACH_OMAP_LDP
	bool "OMAP3 LDP board"
	depends on ARCH_OMAP3
	default y
	select OMAP_PACKAGE_CBB

config MACH_OMAP3530_LV_SOM
	bool "OMAP3 Logic 3530 LV SOM board"
	depends on ARCH_OMAP3
	select OMAP_PACKAGE_CBB
	default y
	help
	 Support for the LogicPD OMAP3530 SOM Development kit
	 for full description please see the products webpage at
	 http://www.logicpd.com/products/development-kits/texas-instruments-zoom%E2%84%A2-omap35x-development-kit

config MACH_OMAP3_TORPEDO
	bool "OMAP3 Logic 35x Torpedo board"
	depends on ARCH_OMAP3
	select OMAP_PACKAGE_CBB
	default y
	help
	 Support for the LogicPD OMAP35x Torpedo Development kit
	 for full description please see the products webpage at
	 http://www.logicpd.com/products/development-kits/zoom-omap35x-torpedo-development-kit

config MACH_OVERO
	bool "Gumstix Overo board"
	depends on ARCH_OMAP3
	default y
	select OMAP_PACKAGE_CBB

config MACH_OMAP3EVM
	bool "OMAP 3530 EVM board"
	depends on ARCH_OMAP3
	default y
	select OMAP_PACKAGE_CBB

config MACH_OMAP3517EVM
	bool "OMAP3517/ AM3517 EVM board"
	depends on ARCH_OMAP3
	default y
	select OMAP_PACKAGE_CBB

config MACH_CRANEBOARD
	bool "AM3517/05 CRANE board"
	depends on ARCH_OMAP3
	select OMAP_PACKAGE_CBB

config MACH_OMAP3_PANDORA
	bool "OMAP3 Pandora"
	depends on ARCH_OMAP3
	default y
	select OMAP_PACKAGE_CBB
	select REGULATOR_FIXED_VOLTAGE if REGULATOR

config MACH_OMAP3_TOUCHBOOK
	bool "OMAP3 Touch Book"
	depends on ARCH_OMAP3
	default y

config MACH_OMAP_3430SDP
	bool "OMAP 3430 SDP board"
	depends on ARCH_OMAP3
	default y
	select OMAP_PACKAGE_CBB

config MACH_NOKIA_N800
       bool

config MACH_NOKIA_N810
       bool

config MACH_NOKIA_N810_WIMAX
       bool

config MACH_NOKIA_N8X0
	bool "Nokia N800/N810"
	depends on SOC_OMAP2420
	default y
	select OMAP_PACKAGE_ZAC
	select MACH_NOKIA_N800
	select MACH_NOKIA_N810
	select MACH_NOKIA_N810_WIMAX

config MACH_NOKIA_RM680
	bool "Nokia RM-680/696 board"
	depends on ARCH_OMAP3
	default y
	select OMAP_PACKAGE_CBB
	select MACH_NOKIA_RM696

config MACH_NOKIA_RX51
	bool "Nokia RX-51 board"
	depends on ARCH_OMAP3
	default y
	select OMAP_PACKAGE_CBB

config MACH_OMAP_ZOOM2
	bool "OMAP3 Zoom2 board"
	depends on ARCH_OMAP3
	default y
	select OMAP_PACKAGE_CBB
	select SERIAL_8250
	select SERIAL_CORE_CONSOLE
	select SERIAL_8250_CONSOLE
	select REGULATOR_FIXED_VOLTAGE if REGULATOR

config MACH_OMAP_ZOOM3
	bool "OMAP3630 Zoom3 board"
	depends on ARCH_OMAP3
	default y
	select OMAP_PACKAGE_CBP
	select SERIAL_8250
	select SERIAL_CORE_CONSOLE
	select SERIAL_8250_CONSOLE
	select REGULATOR_FIXED_VOLTAGE if REGULATOR

config MACH_CM_T35
	bool "CompuLab CM-T35/CM-T3730 modules"
	depends on ARCH_OMAP3
	default y
	select MACH_CM_T3730
	select OMAP_PACKAGE_CUS

config MACH_CM_T3517
	bool "CompuLab CM-T3517 module"
	depends on ARCH_OMAP3
	default y
	select OMAP_PACKAGE_CBB

config MACH_CM_T3730
       bool

config MACH_IGEP0020
	bool "IGEP v2 board"
	depends on ARCH_OMAP3
	default y
	select OMAP_PACKAGE_CBB

config MACH_IGEP0030
	bool "IGEP OMAP3 module"
	depends on ARCH_OMAP3
	default y
	select OMAP_PACKAGE_CBB
	select MACH_IGEP0020

config MACH_SBC3530
	bool "OMAP3 SBC STALKER board"
	depends on ARCH_OMAP3
	default y
	select OMAP_PACKAGE_CUS

config MACH_OMAP_3630SDP
	bool "OMAP3630 SDP board"
	depends on ARCH_OMAP3
	default y
	select OMAP_PACKAGE_CBP

config MACH_TI8168EVM
	bool "TI8168 Evaluation Module"
	depends on SOC_OMAPTI81XX
	default y

config MACH_TI8148EVM
	bool "TI8148 Evaluation Module"
	depends on SOC_OMAPTI81XX
	default y

config MACH_OMAP_4430SDP
	bool "OMAP 4430 SDP board"
	default y
	depends on ARCH_OMAP4
	select OMAP_PACKAGE_CBL
	select OMAP_PACKAGE_CBS
	select REGULATOR_FIXED_VOLTAGE if REGULATOR
	select OMAP_TPS6236X

config MACH_OMAP4_PANDA
	bool "OMAP4 Panda Board"
	default y
	depends on ARCH_OMAP4
	select OMAP_PACKAGE_CBL
	select OMAP_PACKAGE_CBS
	select REGULATOR_FIXED_VOLTAGE if REGULATOR
	select OMAP_TPS6236X

config MACH_OMAP5_SEVM
	bool "OMAP5 EVM board"
	default y
	depends on ARCH_OMAP5
	select KEYBOARD_SMSC
	select TOUCHSCREEN_QUANTUM_OBP
	select INPUT_TSL2771
	select INPUT_BMP085
	select DRV2667_HAPTICS if ANDROID_TIMED_OUTPUT
	select BATTERY_BQ27x00
	select GPIO_PCA953X
	select GPIO_PCA953X_IRQ
	select OMAP_RAM_CONSOLE if ANDROID_RAM_CONSOLE
	select INPUT_MPU6050

config MACH_OMAP5_PANDA
	bool "OMAP5 Panda board"
	default y
	depends on ARCH_OMAP5
<<<<<<< HEAD
	select OF
	select GPIO_PCA953X
	select GPIO_PCA953X_IRQ
=======
>>>>>>> 0e96a4b4

config SECURE_REGS
	bool "a15: set secure l2 registers"
	depends on ARCH_OMAP5

config MACH_OMAP_5430ZEBU
	bool "OMAP5 ZEBU"
	depends on ARCH_OMAP5 && MACH_OMAP_5430EVM

config OMAP3_EMU
	bool "OMAP3 debugging peripherals"
	depends on ARCH_OMAP3
	select ARM_AMBA
	select OC_ETM
	help
	  Say Y here to enable debugging hardware of omap3

config OMAP3_SDRC_AC_TIMING
	bool "Enable SDRC AC timing register changes"
	depends on ARCH_OMAP3
	default n
	help
	  If you know that none of your system initiators will attempt to
	  access SDRAM during CORE DVFS, select Y here.  This should boost
	  SDRAM performance at lower CORE OPPs.  There are relatively few
	  users who will wish to say yes at this point - almost everyone will
	  wish to say no.  Selecting yes without understanding what is
	  going on could result in system crashes;

config OMAP4_ERRATA_I688
	bool "OMAP4 errata: Async Bridge Corruption"
	depends on ARCH_OMAP4
	select ARCH_HAS_BARRIERS
	help
	  If a data is stalled inside asynchronous bridge because of back
	  pressure, it may be accepted multiple times, creating pointer
	  misalignment that will corrupt next transfers on that data path
	  until next reset of the system (No recovery procedure once the
	  issue is hit, the path remains consistently broken). Async bridge
	  can be found on path between MPU to EMIF and MPU to L3 interconnect.
	  This situation can happen only when the idle is initiated by a
	  Master Request Disconnection (which is trigged by software when
	  executing WFI on CPU).
	  The work-around for this errata needs all the initiators connected
	  through async bridge must ensure that data path is properly drained
	  before issuing WFI. This condition will be met if one Strongly ordered
	  access is performed to the target right before executing the WFI.
	  In MPU case, L3 T2ASYNC FIFO and DDR T2ASYNC FIFO needs to be drained.
	  IO barrier ensure that there is no synchronisation loss on initiators
	  operating on both interconnect port simultaneously.

config OMAP_RAM_CONSOLE
        bool "Enable OMAP support for Android RAM console"
        depends on ANDROID_RAM_CONSOLE
        help
          Select this option to enable Android RAM console support on OMAP.
          This allows saving the kernel printk messages to a buffer in RAM, so
          that after a kernel panic they can be viewed in the next kernel
          invocation, by accessing /proc/last_kmsg
          NOTE: Board file needs to invoke relevant api to enable the support

config OMAP_TPS6236X
	bool "OMAP4 support for TPS6236X power IC"
	help
	  TPS62361 is a PMIC used with OMAP4460 to supply MPU VDD voltage.
	  Rest of the VDDs continue to be supplied via TWL6030.

endmenu

endif<|MERGE_RESOLUTION|>--- conflicted
+++ resolved
@@ -383,12 +383,8 @@
 	bool "OMAP5 Panda board"
 	default y
 	depends on ARCH_OMAP5
-<<<<<<< HEAD
-	select OF
 	select GPIO_PCA953X
 	select GPIO_PCA953X_IRQ
-=======
->>>>>>> 0e96a4b4
 
 config SECURE_REGS
 	bool "a15: set secure l2 registers"
