--- conflicted
+++ resolved
@@ -379,11 +379,7 @@
 
 static inline int omap5_init_static_deps(void)
 {
-<<<<<<< HEAD
-	struct clockdomain *mpuss_clkdm, *emif_clkdm, *dss_clkdm;
-=======
-	struct clockdomain *mpuss_clkdm, *emif_clkdm, *wkupaon_clkdm;
->>>>>>> a1fd19ed
+	struct clockdomain *mpuss_clkdm, *emif_clkdm, *dss_clkdm, *wkupaon_clkdm;
 	int ret;
 
 	/*
@@ -398,30 +394,24 @@
 	 */
 	mpuss_clkdm = clkdm_lookup("mpu_clkdm");
 	emif_clkdm = clkdm_lookup("emif_clkdm");
-<<<<<<< HEAD
 	dss_clkdm = clkdm_lookup("dss_clkdm");
-	if (!mpuss_clkdm || !emif_clkdm || !dss_clkdm)
-=======
 	wkupaon_clkdm = clkdm_lookup("wkupaon_clkdm");
-	if (!mpuss_clkdm || !emif_clkdm || !wkupaon_clkdm)
->>>>>>> a1fd19ed
+	if (!mpuss_clkdm || !emif_clkdm || !dss_clkdm || !wkupaon_clkdm)
 		return -EINVAL;
 
 	ret = clkdm_add_wkdep(mpuss_clkdm, emif_clkdm);
+	if (ret)
+		pr_err("Failed to add MPUSS -> emif wakeup dependency\n");
+
 	ret |= clkdm_add_wkdep(mpuss_clkdm, wkupaon_clkdm);
 	if (ret)
-<<<<<<< HEAD
-		pr_err("Failed to add MPUSS -> emif wakeup dependency\n");
+		pr_err("Failed to add MPUSS -> L4PER/WKUPAON wakeup dependency\n");
 
 	ret |= clkdm_add_wkdep(dss_clkdm, emif_clkdm);
 	if (ret)
 		pr_err("Failed to add dss -> l3main2/emif wakeup dependency\n");
 	else
 		WARN(1, "Enabled DSS->EMIF Static dependency, needs proper rootcause\n");
-=======
-		pr_err("Failed to add MPUSS -> L4PER/WKUPAON "
-				"wakeup dependency\n");
->>>>>>> a1fd19ed
 
 	return ret;
 }
